////
Licensed to the Apache Software Foundation (ASF) under one or more
contributor license agreements.  See the NOTICE file distributed with
this work for additional information regarding copyright ownership.
The ASF licenses this file to You under the Apache License, Version 2.0
(the "License"); you may not use this file except in compliance with
the License.  You may obtain a copy of the License at

  http://www.apache.org/licenses/LICENSE-2.0

Unless required by applicable law or agreed to in writing, software
distributed under the License is distributed on an "AS IS" BASIS,
WITHOUT WARRANTIES OR CONDITIONS OF ANY KIND, either express or implied.
See the License for the specific language governing permissions and
limitations under the License.
////
= TinkerPop3 CHANGELOG

== TinkerPop 3.2.0 (Nine Inch Gremlins)

image::https://raw.githubusercontent.com/apache/tinkerpop/master/docs/static/images/nine-inch-gremlins.png[width=185]

[[release-3-2-10]]
=== TinkerPop 3.2.10 (Release Date: NOT OFFICIALLY RELEASED YET)

<<<<<<< HEAD
* Removed recursive handling of streaming results from Gremlin-Python driver to avoid max recursion depth errors.
* Improved performance of `TraversalVertexProgram` and related infrastructure.
* Fixed bug in `GroovyTranslator` that didn't properly handle empty `Map` objects.
* Added concrete configuration methods to `SparkGraphComputer` to make a more clear API for configuring it.
=======
* Fixed a bug in `TinkerGraphCountStrategy`, which didn't consider that certain map steps may not emit an element.
>>>>>>> 2407739b

[[release-3-2-9]]
=== TinkerPop 3.2.9 (Release Date: May 8, 2018)

* Fixed bug where path history was not being preserved for keys in mutations.
* Bumped to httpclient 4.5.5.
* Bumped to Groovy 2.4.15 - fixes bug with `Lambda` construction.
* Improved performance of GraphSON deserialization of `Bytecode`.
* Improved performance of traversal construction.

====  Bugs

* TINKERPOP-1947 Path history isn't preserved for keys in mutations

==== Improvements

* TINKERPOP-1755 No docs for ReferenceElements
* TINKERPOP-1912 Remove MD5 checksums
* TINKERPOP-1934 Bump to latest version of httpclient
* TINKERPOP-1936 Performance enhancement to Bytecode deserialization
* TINKERPOP-1944 JavaScript GLV: DriverRemoteConnection is not exported in the root module
* TINKERPOP-1950 Traversal construction performance enhancements
* TINKERPOP-1953 Bump to Groovy 2.4.15


[[release-3-2-8]]
=== TinkerPop 3.2.8 (Release Date: April 2, 2018)

* Added a `Lambda` class to Gremlin.Net that makes it possible to use Groovy and Python lambdas with Gremlin.Net.
* Enums are now represented as classes in Gremlin.Net which allows to use them as arguments in more steps.
* Bumped to Groovy 2.4.14.
* Added `checkAdjacentVertices` option to `SubgraphStrategy`.
* Modified `GremlinDslProcessor` so that it generated the `getAnonymousTraversalClass()` method to return the DSL version of `__`.
* Added the "Kitchen Sink" test data set.
* Fixed deserialization of `P.not()` for GraphSON.
* Bumped to Jackson 2.9.4.
* Improved performance of `JavaTranslator` by caching reflected methods required for traversal construction.
* Ensure that `RemoteStrategy` is applied before all other `DecorationStrategy` instances.
* Added `idleConnectionTimeout` and `keepAliveInterval` to Gremlin Server that enables a "ping" and auto-close for seemingly dead clients.
* Fixed a bug where lambdas in `gremlin-python` would trigger a failure if steps using python-only symbols were present (such as `as_()`).
* Fixed a bug in `NumberHelper` that led to wrong min/max results if numbers exceeded the Integer limits.
* Delayed setting of the request identifier until `RequestMessage` construction by the builder.
* Improved error messaging for failed serialization and deserialization of request/response messages.
* Fixed handling of `Direction.BOTH` in `Messenger` implementations to pass the message to the opposite side of the `StarGraph`.
* Removed hardcoded expectation in metrics serialization test suite as different providers may have different outputs.
* Added `IndexedTraverserSet` which indexes on the value of a `Traverser` thus improving performance when used.
* Utilized `IndexedTraverserSet` in `TraversalVertexProgram` to avoid extra iteration when doing `Vertex` lookups.
* Bumped to Netty 4.0.56.Final.
* Fixed .NET GraphSON serialization of `P.Within()` and `P.without()` when passing a `Collection` as an argument.
* Fixed a bug in Gremlin Console which prevented handling of `gremlin.sh` flags that had an "=" between the flag and its arguments.
* Fixed bug where `SparkMessenger` was not applying the `edgeFunction` from `MessageScope`.
* Fixed a bug in `ComputerAwareStep` that didn't handle `reset()` properly and thus occasionally produced some extra traversers.
* Removed `TraversalPredicate` class in Gremlin.Net. It is now included in the `P` class instead.

==== Bugs

* TINKERPOP-1053 installed plugins are placed in a directory relative to where gremlin.sh is started
* TINKERPOP-1509 Failing test case for tree serialization
* TINKERPOP-1738 Proper functioning of GraphSONReader depends on order of elements in String representation
* TINKERPOP-1758 RemoteStrategy should be before all other DecorationStrategies.
* TINKERPOP-1855 Update Rexster links
* TINKERPOP-1859 Complex instance of P not serializing to bytecode properly
* TINKERPOP-1860 valueMap(True) result in error in gremlin-python
* TINKERPOP-1862 TinkerGraph VertexProgram message passing doesn't work properly when using Direction.BOTH
* TINKERPOP-1867 union() can produce extra traversers
* TINKERPOP-1872 Apply edgeFunction in SparkMessenger
* TINKERPOP-1873 min() and max() work only in the range of Integer values
* TINKERPOP-1874 P does not appear to be serialized consistently in GraphSON
* TINKERPOP-1879 Gremlin Console does not resepect equal sign for flag argument assignments
* TINKERPOP-1880 Gremlin.NET Strong name signature could not be verified. (HRESULT: 0x80131045)
* TINKERPOP-1883 gremlinpython future will never return
* TINKERPOP-1890 getAnonymousTraversalClass() is not being generated for Java DSLs
* TINKERPOP-1891 Serialization of P.not() for gremlin-javascript
* TINKERPOP-1892 GLV test failures for .NET
* TINKERPOP-1894 GraphSONMessageSerializerV2d0 fails to deserialize valid P.not()
* TINKERPOP-1896 gremlin-python lambdas error
* TINKERPOP-1907 Fix failing GLV test for withSack() in .NET
* TINKERPOP-1917 gx:BigDecimal serialization broken in Gremlin.Net on systems with ',' as decimal separator
* TINKERPOP-1918 Scenarios fail because of wrong numerical types
* TINKERPOP-1919 Gherkin runner doesn't work with P.And() and P.Or() in Gremlin.Net
* TINKERPOP-1920 Tests fail because P.Within() arguments are wrapped in an array in Gremlin.Net
* TINKERPOP-1922 Gherkin features fail that contain P.not() in Gremlin.Net

==== Improvements

* TINKERPOP-1357 Centrality Recipes should mention pageRank and OLAP.
* TINKERPOP-1489 Provide a Javascript Gremlin Language Variant
* TINKERPOP-1586 SubgraphStrategy in OLAP
* TINKERPOP-1726 Support WebSockets ping/pong keep-alive in Gremlin server
* TINKERPOP-1842 iterate() missing in terminal steps documentation
* TINKERPOP-1850 Range step has undocumented special values
* TINKERPOP-1854 Support lambdas in Gremlin.Net
* TINKERPOP-1857 GLV test suite consistency and completeness
* TINKERPOP-1863 Delaying the setting of requestId till the RequestMessage instantiation time
* TINKERPOP-1868 Support inject source step in Gremlin.Net
* TINKERPOP-1870 n^2 synchronious operation in OLAP WorkerExecutor.execute() method
* TINKERPOP-1877 Add new graph data for specialized testing scenarios
* TINKERPOP-1884 Bump to Netty 4.0.56.Final
* TINKERPOP-1885 Various Gremlin.Net documentation updates
* TINKERPOP-1901 Enable usage of enums in more steps in Gremlin.Net
* TINKERPOP-1908 Bump to Groovy 2.4.14
* TINKERPOP-1911 Refactor JavaTranslator to cache all reflective calls

[[release-3-2-7]]
=== TinkerPop 3.2.7 (Release Date: December 17, 2017)

* Added core GraphSON classes for Gremlin-Python: `UUID`, `Date`, and `Timestamp`.
* Documented the recommended method for constructing DSLs with Gremlin.Net.
* Provided a method to configure detachment options with `EventStrategy`.
* Fixed a race condition in `TinkerIndex`.
* Fixed bug in handling of the long forms of `-e` and `-i` (`--execute` and `--interactive` respectively) for Gremlin Console.
* Fixed bug in `LambdaRestrictionStrategy` where traversals using `Lambda` scripts weren't causing the strategy to trigger.
* Improved error messaging for bytecode deserialization errors in Gremlin Server.
* Fixed an `ArrayOutOfBoundsException` in `hasId()` for the rare situation when the provided collection is empty.
* Bump to Netty 4.0.53
* `TraversalVertexProgram` `profile()` now accounts for worker iteration in `GraphComputer` OLAP.
* Returned the `Builder` instance from the `DetachedEdge.Builder` methods of `setOutE` and `setOutV`.
* Added test framework for GLVs.
* Fixed bug in `TraversalHelper.replaceStep()` where the step being replaced needed to be removed prior to the new one being added.
* Added alias support in the .NET `DriverRemoteConnection`.
* Added a test for self-edges and fixed `Neo4jVertex` to provided repeated self-edges on `BOTH`.
* Better respected permissions on the `plugins.txt` file and prevented writing if marked as read-only.
* Added getters for the lambdas held by `LambdaCollectingBarrierStep`, `LambdaFlatMapStep` and `LambdaSideEffectStep`.
* Fixed an old hack in `GroovyTranslator` and `PythonTranslator` where `Elements` were being mapped to their id only.
* Fixed an "attachement"-bug in `InjectStep` with a solution generalized to `StartStep`.
* Truncate the script in error logs and error return messages for "Method code too large" errors in Gremlin Server.
* Fixed a bug in `LambdaRestrictionStrategy` where it was too eager to consider a step as being a lambda step.
* `ReferenceVertex` was missing its `label()` string. `ReferenceElement` now supports all label handling.
* Fixed a bug where bytecode containing lambdas would randomly select a traversal source from bindings.
* Deprecated `GremlinScriptEngine.eval()` methods and replaced them with new overloads that include the specific `TraversalSource` to bind to.
* Added `GraphHelper.cloneElements(Graph original, Graph clone)` to the `gremlin-test` module to quickly clone a graph.
* Added `GremlinDsl.AnonymousMethod` annotation to help provide explicit types for anonymous methods when the types are not easily inferred.
* Bump to GMavenPlus 1.6.
* Added better error message for illegal use of `repeat()`-step.
* Fixed a bug in `RangeByIsCountStrategy` that led to unexpected behaviors when predicates were used with floating point numbers.
* Bump to Jackson 2.8.10.
* Deprecated `MutationListener.vertexPropertyChanged()` method that did not use `VertexProperty` and added a new method that does.
* Added an `EmbeddedRemoteConnection` so that it's possible to mimic a remote connection within the same JVM.
* Supported interruption for remote traversals.
* Allow the `:remote` command to accept a `Cluster` object defined in the console itself.
* The Console's `plugin.txt` file is only updated if there were manually uninstalled plugins.
* Fixed a bug in `MatchStep` where mid-traversal `where()` variables were not being considered in start-scope.
* Generalized `MatchStep` to locally compute all clauses with barriers (not just reducing barriers).
* Ensured that plugins were applied in the order they were configured.
* Fixed a bug in `Neo4jGremlinPlugin` that prevented it from loading properly in the `GremlinPythonScriptEngine`.
* Fixed a bug in `ComputerVerificationStrategy` where child traversals were being analyzed prior to compilation.
* Fixed a bug that prevented Gremlin from ordering lists and streams made of mixed number types.
* Fixed a bug where `keepLabels` were being corrupted because a defensive copy was not being made when they were being set by `PathRetractionStrategy`.
* Cancel script evaluation timeout in `GremlinExecutor` when script evaluation finished.
* Added a recipe for OLAP traversals with Spark on YARN.
* Added `spark-yarn` dependencies to the manifest of `spark-gremlin`.

==== Bugs

* TINKERPOP-1650 PathRetractionStrategy makes Match steps unsolvable
* TINKERPOP-1731 Docker build does not appear to work for gremlin-dotnet
* TINKERPOP-1745 Gremlin .NET: Use DateTimeOffset instead of DateTime to represent g:Date
* TINKERPOP-1753 OrderStep not able to order by non-integer numbers
* TINKERPOP-1760 OLAP compilation failing around ConnectiveStrategy
* TINKERPOP-1761 GremlinExecutor: Timeout future not cancelled on successful script evaluation
* TINKERPOP-1762 Make MatchStep analyze mid-clause variables for executing ordering purposes.
* TINKERPOP-1764 Generalize MatchStep to localize all barriers, not just reducing barriers.
* TINKERPOP-1766 Gremlin.Net: Closed connections should not be re-used
* TINKERPOP-1782 RangeByIsCountStrategy doesn't handle floating point numbers properly
* TINKERPOP-1789 Reference elements should be represented by id and label *(breaking)*
* TINKERPOP-1790 GraphSON 3.0 doc updates
* TINKERPOP-1791 GremlinDsl custom step with generic end type produces invalid code in __.java
* TINKERPOP-1792 Random TraversalSource Selection in GremlinScriptEngine
* TINKERPOP-1795 Getting Lambda comparator message for .profile() step
* TINKERPOP-1796 Driver connection pool SSL properties missing
* TINKERPOP-1797 LambdaRestrictionStrategy and LambdaMapStep in `by()`-modulation.
* TINKERPOP-1798 MutationListener.vertexPropertyChanged oldValue should be a VertexProperty
* TINKERPOP-1801 OLAP profile() step return incorrect timing
* TINKERPOP-1802 hasId() fails for empty collections
* TINKERPOP-1803 inject() doesn't re-attach with remote traversals
* TINKERPOP-1819 documentation query and description mismatch
* TINKERPOP-1821 Consistent behavior of self-referencing edges
* TINKERPOP-1825 Gremlin .NET: Constant() step has incorrect parameter defined
* TINKERPOP-1830 Race condition in Tinkergraph index creation
* TINKERPOP-1832 TraversalHelper.replaceStep sets previousStep to the wrong step
* TINKERPOP-1846 LambdaRestrictionStrategy not triggering for Lambda scripts
* TINKERPOP-1848 Fix g:Date assertion in python tests
* TINKERPOP-1851 Gremlin long options for -e and -i are not working properly

==== Improvements

* TINKERPOP-1661 Docker-built documentation does not always point locally
* TINKERPOP-1725 DotNet GLV: Make traversal generation deterministic
* TINKERPOP-1734 DSL for Gremlin .NET
* TINKERPOP-1746 Better error message on wrong ordering of emit()/until()/has()
* TINKERPOP-1752 Gremlin.Net: Generate completely type-safe methods
* TINKERPOP-1756 Provide a way to easily mock a RemoteConnection for tests
* TINKERPOP-1759 Improve hashcode and equals for Traverser implementations
* TINKERPOP-1768 Bump to Jackson 2.8.10
* TINKERPOP-1770 Remote traversal timeout
* TINKERPOP-1771 gremlin.bat doesn't support paths containing spaces
* TINKERPOP-1779 Bump to GMavenPlus 1.6
* TINKERPOP-1784 Gremlin Language Test Suite
* TINKERPOP-1785 Gremlin.Net should be strong-name signed
* TINKERPOP-1786 Recipe and missing manifest items for Spark on Yarn
* TINKERPOP-1787 Allow :remote command to accept a user defined Cluster instance
* TINKERPOP-1806 Consistently use Gremlin.Net instead of Gremlin-DotNet
* TINKERPOP-1807 Gremlin-Python doesn't support GraphSON types g:Date, g:Timestamp and g:UUID
* TINKERPOP-1808 Add ability to get the consumer in LambdaSideEffectStep
* TINKERPOP-1811 Improve error reporting for serialization errors between gremlin-python and gremlin-server
* TINKERPOP-1812 ProfileTest assumes that graph implementations will not add their own steps
* TINKERPOP-1813 Subgraph step requires the graph API
* TINKERPOP-1814 Some process tests require the graph API
* TINKERPOP-1820 Include .NET GLV tests on TravisCI
* TINKERPOP-1824 Update netty version to 4.0.52
* TINKERPOP-1827 Gremlin .NET: Test Suite Runner
* TINKERPOP-1829 Improve flexibility of detachment for EventStrategy
* TINKERPOP-1833 DetachedEdge.Builder#setInV and setOutV doesn't return the builder
* TINKERPOP-1835 Bump Netty 4.0.53
* TINKERPOP-1837 Gremlin .NET: Provide type coercion between IDictionary<K, V> instances

[[release-3-2-6]]
=== TinkerPop 3.2.6 (Release Date: August 21, 2017)

This release also includes changes from <<release-3-1-8, 3.1.8>>.

* Bump to Netty 4.0.50
* Registered `HashMap$TreeNode` to Gryo.
* Fixed a lambda-leak in `SackValueStep` where `BiFunction` must be tested for true lambda status.
* Fixed a bug in `RangeByIsCountStrategy` that broke any `ConnectiveStep` that included a child traversal with an optimizable pattern.
* Allowed access to `InjectStep.injections` for `TraversalStrategy` analysis.
* Exceptions that occur during result iteration in Gremlin Server will now return `SCRIPT_EVALUATION_EXCEPTION` rather than `SERVER_ERROR`.
* `AddEdgeStep` attaches detached vertices prior to edge creation.
* Added graph element GraphSON serializers in Gremlin-Python.
* Initialization scripts for Gremlin Server will not timeout.
* Added Gremlin.Net.
* `ProfileTest` is now less stringent about assertions which will reduce burdens on providers.
* `GremlinExecutor` begins timeout of script evaluation at the time the script was submitted and not from the time it began evaluation.
* `ReferenceFactory` and `DetachedFactory` now detach elements in collections accordingly.
* Deprecated `GryoLiteMessageSerializerV1d0` in favor of `HaltedTraverserStrategy`.
* Deprecated the `useMapperFromGraph` configuration option for Gremlin Server serializers.
* `JavaTranslator` is now smart about handling `BulkSet` and `Tree`.
* Added annotations to the traversal metrics pretty print.
* `EdgeOtherVertexStep` is no longer final and can be extended by providers.
* `EdgeVertexStep` is no longer final and can be extended by providers.
* Deprecated `Transaction.submit(Function)`.
* Fixed `HADOOP_GREMLIN_LIBS` parsing for Windows.
* Improved GraphSON serialization performance around `VertexProperty`.
* Changed some tests in `EventStrategyProcessTest` which were enforcing some unintended semantics around transaction state.
* Added WsAndHttpChannelizer and SaslAndHttpBasicAuthenticationHandler to be allow for servicing Http and Websocket requests to the same server
* Added deep copy of `Bytecode` to `DefaultTraversal.clone()`.

==== Bugs

* TINKERPOP-1385 Refactor Profiling test cases
* TINKERPOP-1679 Detached side-effects aren't attached when remoted
* TINKERPOP-1683 AbstractHadoopGraphComputer on Windows
* TINKERPOP-1691 Some EventStrategyProcessTest assume element state is synced in memory
* TINKERPOP-1704 XXXTranslators are not being respective of BulkSet and Tree.
* TINKERPOP-1727 Bytecode object shallow copied when traversals are cloned
* TINKERPOP-1742 RangeByIsCountStrategy fails for ConnectiveSteps
* TINKERPOP-1743 LambdaRestrictionStrategy does not catch lambdas passed to sack()
* TINKERPOP-1744 Gremlin .NET: Exception from sync execution gets wrapped in AggregateException

==== Improvements

* TINKERPOP-741 Remove Options For Transaction Retry
* TINKERPOP-915 Gremlin Server supports REST and Websockets simultanteously
* TINKERPOP-920 Test case needed for ensuring same cardinality for key.
* TINKERPOP-1552 C# Gremlin Language Variant
* TINKERPOP-1669 EdgeVertexStep should be designed for extension
* TINKERPOP-1676 Improve GraphSON 2.0 Performance  *(breaking)*
* TINKERPOP-1688 Include TraversalMetrics annotation in pretty print
* TINKERPOP-1694 Deprecate useMapperFromGraph
* TINKERPOP-1701 HaltedTraverserStrategy should recurse into collections for detachment.
* TINKERPOP-1703 Make EdgeOtherVertexStep non-final
* TINKERPOP-1708 Add a "Note on Scopes" document
* TINKERPOP-1709 Add a list of all the steps that support by()/from()/to()/as()/option()
* TINKERPOP-1710 Add a note on tree() by-modulation and uniqueness of tree branches.
* TINKERPOP-1714 Gremlin Server scriptEvaluationTimeout should take into account request arrival time
* TINKERPOP-1718 Deprecate GryoLiteMessageSerializerV1d0
* TINKERPOP-1748 Callout comments break code snippets
* TINKERPOP-1749 Bump to Netty 4.0.50

[[release-3-2-5]]
=== TinkerPop 3.2.5 (Release Date: June 12, 2017)

This release also includes changes from <<release-3-1-7, 3.1.7>>.

* Fixed folding of multiple `hasId()` steps into `GraphStep`.
* Added string performance options to `StarGraph`.
* Fixed a bug in `until(predicate)` where it was actually calling `emit(predicate)`.
* Fixed inconsistency in GraphSON serialization of `Path` where properties of graph elements were being included when serialized.
* Improved performance and memory usage of GraphSON when serializing `TinkerGraph` and graph elements.
* Removed use of `stream()` in `DetachedEdge` and `DetachedVertex`.
* Deprecated a constructor in `DetachedEdge` that made use of `Pair` in favor of a new one that just uses the objects that were in the `Pair`.
* Improved error messaging on the `g.addV(Object...)` when passing an invalid arguments.
* Reduced memory usage for TinkerGraph deserialization in GraphSON by streaming vertices and edges.
* Added the `gremlin-archetype-dsl` to demonstrate how to structure a Maven project for a DSL.
* Developed and documented patterns for Domain Specific Language implementations.
* Removed the Groovy dependency from `gremlin-python` and used Groovy Templates and the `gmavenplus-plugin` to generate the python GLV classes.
* Now using Groovy `[...]` map notation in `GroovyTranslator` instead of `new LinkedHashMap(){{ }}`.
* Maintained type information on `Traversal.promise()`.
* Propagated exception to `Future` instead of calling thread in `RemoteConnection`.
* Fixed a bug in `RepeatUnrollStrategy` where `LoopsStep` and `LambdaHolder` should invalidate the strategy's application.
* Deprecated `authentication.className` setting in favor of using `authentication.authenticator`.
* Added `authentication.authenticationHandler` setting.
* Added abstraction to authorization to allow users to plug in their own `AbstractAuthorizationHandler` implementations.
* Fixed a `NullPointerException` bug in `B_LP_O_S_SE_SL_Traverser`.
* `PathRetractionStrategy` now uses the marker-model to reduce recursive lookups of invalidating steps.
* `ProfileStrategy` now uses the marker-model to reduce recursive lookups of `ProfileSideEffectStep`.
* `Mutating` steps now implement `Scoping` interface.
* Fixed a step id compilation bug in `AddVertexStartStep`, `AddVertexStep`, `AddEdgeStep`, and `AddPropertyStep`.
* Added more details to Gremlin Server client side messages - exception hierarchy and stack trace.
* Deprecated "Exception-Class" in the Gremlin Server HTTP protocol in favor of the new "exceptions" field.
* De-registered metrics on Gremlin Server shutdown.
* Added "help" command option on `:remote config` for plugins that support that feature in the Gremlin Console.
* Allowed for multiple scripts and related arguments to be passed to `gremlin.sh` via `-i` and `-e`.
* `LABELED_PATH` requirement is now set if any step in the traversal is labeled.
* Updated `PathRetractionStrategy` to not run if the provided traversal contains a `VertexProgramStep` that has a `LABELED_PATH` requirement.
* Added various metrics to the `GremlinGroovyScriptEngine` around script compilation and exposed them in Gremlin Server.
* Moved the `caffeine` dependency down to `gremlin-groovy` and out of `gremlin-server`.
* Improved script compilation in `GremlinGroovyScriptEngine` to use better caching, log long compile times and prevent failed compilations from recompiling on future requests.
* Synchronized script compilation.
* Logged Script compilation times.
* Prevented failed scripts from recompiling.
* Logged warnings for scripts that take "too long" to compile.
* Improved memory usage of the `GremlinGroovyScriptEngine`.
* Added `cyclicPath().from().to().by()` support to `GraphTraversal`.
* Added `simplePath().from().to().by()` support to `GraphTraversal`.
* Added `path().from().to()` support to `GraphTraversal` so sub-paths can be isolated from the current path.
* Added `FromToModulating` interface for use with `to()`- and `from()`-based step modulators.
* Added `Path.subPath()` which supports isolating a sub-path from `Path` via to/from-labels.
* Fixed `NullPointerException` in `GraphMLReader` that occurred when an `<edge>` didn't have an ID field and the base graph supported ID assignment.
* Added `ScopingStrategy` which will computer and provide all `Scoping` steps with the path labels of the global `Traversal`.
* Split `ComputerVerificationStrategy` into two strategies: `ComputerVerificationStrategy` and `ComputerFinalizationStrategy`.
* Removed `HasTest.g_V_hasId_compilationEquality` from process test suite as it makes too many assumptions about provider compilation.
* Deprecated `CustomizerProvider` infrastructure.
* Deprecated `PluginAcceptor` infrastructure.
* Improved consistency of the application of bindings to `GremlinScriptEngine` implementations in the `BindingsGremlinPlugin`.
* Fixed a bug in OLAP `ComputerAwareStep` where end-step labels were not being appended to the traverser correctly.
* Refactor `SparkContext` handler to support external kill and stop operations.
* Fixed an optimization bug in `LazyBarrierStrategy` around appending barriers to the end of a `Traversal`.
* Fixed an optimization bug in `PathRetractionStrategy` around appending barriers to the end of a `Traversal`.
* `TraverserIterator` in GremlinServer is smart to try and bulk traversers prior to network I/O.
* Improved error handling of compilation failures for very large or highly parameterized script sent to Gremlin Server.
* Fixed a bug in `RangeByIsCountStrategy` that changed the meaning of inner traversals.
* Improved Gremlin-Python Driver implementation by adding a threaded client with basic connection pooling and support for pluggable websocket clients.
* Changed `GraphManager` from a final class implementation to an interface.
* Updated `GraphManager` interface to include methods for opening/instantiating a graph and closing a graph.
* Implemented `DefaultGraphManager` to include previous `GraphManager` functionality and adhere to updated interface.
* Deprecated `GraphManager.getGraphs()` and added `GraphManager.getGraphNames()`.
* Deprecated `GraphManager.getTraversalSources()` and added `GraphManager.getTraversalSourceNames()`.
* Fixed a bug so now users can supply a YAML with an empty `staticVariableTypes` to be used by the `FileSandboxExtension`

==== Bugs

* TINKERPOP-1258 HasTest.g_V_hasId_compilationEquality makes GraphStep assumptions
* TINKERPOP-1528 CountByIsRangeStrategy fails for a particular query
* TINKERPOP-1626 choose() is buggy in OLAP
* TINKERPOP-1638 count() is optimized away in where()
* TINKERPOP-1640 ComputerVerificationStrategy gives false errors
* TINKERPOP-1652 Disable PathRetractionStrategy strategy if VertexProgramStep has LABELLED_PATH requirement
* TINKERPOP-1660 Documentation links should not link to TINKERPOP-xxxx branches
* TINKERPOP-1666 NPE in FileSandboxExtension if staticVariableTypes is empty in supplied YAML file
* TINKERPOP-1668 RepeatUnrollStrategy should not execute if there is a LoopStep used.
* TINKERPOP-1670 End type lost when using promise()
* TINKERPOP-1673 GroovyTranslator produces Gremlin that can't execute on :remote
* TINKERPOP-1675 RemoteStep#processNextStart() throws CompletionException instead of underlying exception
* TINKERPOP-1681 Multiple hasId's are or'd into GraphStep

==== Improvements

* TINKERPOP-761 Some basic mathematical functions / steps
* TINKERPOP-786 Patterns for DSL Development
* TINKERPOP-1044 ResponseMessage should contain server-side exception name.
* TINKERPOP-1095 Create a custom ScriptContext
* TINKERPOP-1266 Make memory available to benchmarks configurable
* TINKERPOP-1303 add help for :remote config for Gephi Plugin
* TINKERPOP-1340 docs do not state at what version an API was introduced (or deprecated)
* TINKERPOP-1387 from and to modulators for path steps
* TINKERPOP-1438 Consider GraphManager as an interface*(breaking)*
* TINKERPOP-1453 Allow Gremlin-Python to handle asynchronous failure
* TINKERPOP-1577 Provide support for Python3 or Python2 in the Docker builds.
* TINKERPOP-1599 implement real gremlin-python driver
* TINKERPOP-1614 Improve documentation for Graph.V() and Graph.E() on main docs page
* TINKERPOP-1618 Remove groovy dependency from gremlin-python
* TINKERPOP-1627 LazyBarrierStrategy should not append an end barrier.
* TINKERPOP-1631 Fix visibility issues with the BindingsGremlinPlugin
* TINKERPOP-1634 Deprecate old methods of GremlinGroovyScriptEngine customization
* TINKERPOP-1642 Improve performance of mutating traversals
* TINKERPOP-1644 Improve script compilation process and include metrics
* TINKERPOP-1653 Allow multiple scripts with arguments to be passed to the Console
* TINKERPOP-1657 Provide abstraction to easily allow different HttpAuth schemes
* TINKERPOP-1663 Validate a maximum for the number of parameters passed to Gremlin Server
* TINKERPOP-1665 Remove unittest from Gremlin-Python tests
* TINKERPOP-1671 Default method for RemoteConnection.submitAsync throws exception from submit on calling thread instead of failing the future
* TINKERPOP-1677 Bump Groovy to 2.4.11
* TINKERPOP-1680 Add string performance options to StarGraph

[[release-3-2-4]]
=== TinkerPop 3.2.4 (Release Date: February 8, 2017)

This release also includes changes from <<release-3-1-6, 3.1.6>>.

* Fixed a bug where `PathProcessor.keepLabels` were not being pushed down into child traversals by `PathRetractionStrategy`.
* Added default `MessagePassingReductionStrategy` for `GraphComputer` that can reduce the number of message passing iterations.
* Fixed a bug associated with user-provided maps and `GroupSideEffectStep`.
* `GroupBiOperator` no longer maintains a detached traversal and thus, no more side-effect related OLAP inconsistencies.
* Added `ProjectedTraverser` which wraps a traverser with a `List<Object>` of projected data.
* Fixed an optimization bug in `CollectingBarrierSteps` where the barrier was being consumed on each `addBarrier()`.
* `OrderGlobalStep` and `SampleGlobalStep` use `ProjectedTraverser` and now can work up to the local star graph in OLAP.
* SASL negotiation supports both a byte array and Base64 encoded bytes as a string for authentication to Gremlin Server.
* Deprecated all test suites in `gremlin-groovy-test` - Graph Providers no longer need to implement these.
* Deprecated `TinkerIoRegistry` replacing it with the more consistently named `TinkerIoRegistryV1d0`.
* Made error messaging more consistent during result iteration timeouts in Gremlin Server.
* Fixed a memory leak in the classloader for the `GremlinGroovyScriptEngine` where classes in the loader were not releasing from memory as a strong reference was always maintained.
* `PathRetractionStrategy` does not add a `NoOpBarrierStep` to the end of local children as its wasted computation in 99% of traversals.
* Fixed a bug in `AddVertexStartStep` where if a side-effect was being used in the parametrization, an NPE occurred.
* Fixed a bug in `LazyBarrierStrategy` where `profile()` was deactivating it accidentally.
* Fixed a bug in `RepeatUnrollStrategy` where stateful `DedupGlobalStep` was cloned and thus, maintained two deduplication sets.
* Added documentation around "terminal steps" in Gremlin: `hasNext()`, `next()`, `toList()`, etc.
* Added specific GraphSON serializers for `RequestMessage` and `ResponseMessage` in GraphSON 2.0.
* Added `CloseableIterator` to allow `Graph` providers who open expensive resources a way to let users release them.
* Fixed minor bug in `gremlin-driver` where closing a session-based `Client` without initializing it could generate an error.
* Relieved synchronization pressure in various areas of `TinkerGraphComputer`.
* Fixed an optimization bug in OLAP-based `DedupGlobalStep` where deduping occurred twice.
* `MemoryComputeKey` now implements `Cloneable` which is useful for `BiOperator` reducers that maintain thread-unsafe state.
* `TinkerGraphComputer` now supports distributed `Memory` with lock-free partition aggregation.
* `TinkerGraph` Gryo and GraphSON deserialization is now configured to use multi-properties.
* Changed behavior of `ElementHelper.areEqual(Property, Property)` to not throw exceptions with `null` arguments.
* Added `GryoVersion` for future flexibility when introducing a new verison of Gryo and moved serializer registrations to it.
* Fixed Gryo serialization of `ConnectiveP` instances.
* Lessened the severity of Gremlin Server logging when it encounters two or more serializers addressing the same mime type.
* Bumped to Netty 4.0.42.final.
* Added `ByteBuffer`, `InetAddress`, `Timestamp` to the list of Gryo supported classes.
* Fixed Gryo serialization of `Class`.
* Fixed GraphSON serialization of enums like `T`, `P`, etc. where values were overriding each other in the GraphSON type registry.
* Fixed a bug in Gremlin-Python around `__.__()` and `__.start()`.
* Fixed a bug around long serialization in Gremlin-Python when using Python3.
* Deprecated `TraversalSource.withBindings()` as it is no longer needed in Gremlin-Java and never was needed for other variants.
* Fixed a bug in Gremlin-Java `Bytecode` where anonymous traversals were not aware of parent bindings.
* Fixed a bug in Gremlin-Java GraphSON deserialization around `P.within()` and `P.without()`.
* Converted Spark process suite tests to "integration" tests.
* Fixed a bug in `InlineFilterStrategy` having to do with folding `HasContainers` into `VertexStep`.
* Deprecated `HasContainer.makeHasContainers()` which was used to dissect `AndP` and shouldn't be used at the TinkerPop-level.
* `GraphTraversal.has()` now will try and fold-left `HasContainer` if end step is a `HasContainerHolder`.
* Created explicit `P`-predicate methods for `GraphTraversal.hasXXX()`.
* Fixed a bug in `FilterRankStrategy` around `where().by()` ordering.
* Added another optimization in `RangeByIsCountStrategy`, that removes `count().is()` altogether if it's not needed.
* Fixed a OLAP `MatchStep.clone()`-bug that occurs when the `match()` is in a local child.
* Added another optimization in `RangeByIsCountStrategy`, that removes `count().is()` altogether if it's not needed.
* Fixed a bug in `RangeByIsCountStrategy` where labeled parents shouldn't have the strategy applied to their children.
* Fixed a bug in `PathRetractionStrategy` where `MatchEndStep` labels were being dropped when they shouldn't be.
* Added `TinkerGraphCountStrategy` which translates `g.V().map*.count()` patterns into direct `Map.size()` calls in `TinkerGraph`.
* Added `Path.head()` and `Path.isEmpty()` with default method implementations.
* Fixed a `NoSuchElementException` bug with `GroupXXXStep` where if the reduced `TraverserSet` is empty, don't add the key/value.
* Fixed a `NullPointerException` bug with profiling `GroupSideEffectStep` in OLTP.
* Improved ability to release resources in `GraphProvider` instances in the test suite.
* Factored `GremlinPlugin` functionality out of gremlin-groovy and into gremlin-core - related classes were deprecated.
* Added a `force` option for killing sessions without waiting for transaction close or timeout of a currently running job or multiple jobs.
* Deprecated `Session.kill()` and `Session.manualKill()`.
* Added `Traversal.promise()` method to allow for asynchronous traversal processing on "remote" traversals.
* Deprecated `RemoteConnection.submit(Bytecode)` in favor of `submitAsync(Bytecode)`.
* Added `choose(predicate,traversal)` and `choose(traversal,traversal)` to effect if/then-semantics (no else). Equivalent to `choose(x,y,identity())`.
* Removed `ImmutablePath.TailPath` as it is no longer required with new recursion model.
* Removed call stack recursion in `ImmutablePath`.
* Gremlin-Python serializes `Bytecode` as an object (instead of a JSON string) when submit over the `RemoteConnection`.
* Fixed the handling of the `DriverRemoteConnection` pass-through configurations to the driver.
* `IncidentToAdjacentStrategy` now uses a hidden label marker model to avoid repeated recursion for invalidating steps.
* `PathProcessorStrategy` can inline certain `where(traversal)`-steps in order to increase the likelihood of star-local children.
* `SparkGraphComputer` no longer starts a worker iteration if the worker's partition is empty.
* Added `ProjectStep.getProjectKeys()` for strategies that rely on such information.
* Added `VertexFeatures.supportsDuplicateMultiProperties()` for graphs that only support unique values in multi-properties.
* Deprecated the "performance" tests in `OptIn`.
* Deprecated `getInstance()` methods in favor of `instance()` for better consistency with the rest of the API.
* Block calls to "remote" traversal side-effects until the traversal read is complete which signifies an end to iteration.
* Added `Pick.none` and `Pick.any` to the serializers and importers.
* Added a class loader to `TraversalStrategies.GlobalCache` which guarantees strategies are registered prior to `GlobalCache.getStrategies()`.
* Fixed a severe bug where `GraphComputer` strategies are not being loaded until the second use of the traversal source.
* The root traversal now throws regular `NoSuchElementException` instead of `FastNoSuchElementException`. (*breaking*)
* Added a short sleep to prevent traversal from finishing before it can be interrupted during `TraversalInterruptionComputerTest`.
* Added support for SSL client authentication

==== Bugs

* TINKERPOP-1380 dedup() doesn't dedup in rare cases
* TINKERPOP-1384 Description of filter function in traversal documentation
* TINKERPOP-1428 profile() throws NPE for union(group, group)
* TINKERPOP-1521 Mutating steps don't recognize side-effects
* TINKERPOP-1525 Plug VertexProgram iteration leak on empty Spark RDD partitions
* TINKERPOP-1534 Gremlin Server instances leaking in tests
* TINKERPOP-1537 Python tests should not use hard-coded number of workers
* TINKERPOP-1547 Two bugs found associated with MatchStep: Path retraction and range count.
* TINKERPOP-1548 Traversals can complete before interrupted in TraversalInterruptionComputerTest
* TINKERPOP-1560 Cache in GroovyClassLoader may continue to grow
* TINKERPOP-1561 gremiln-python GraphSONWriter doesn't properly serialize long in Python 3.5
* TINKERPOP-1567 GraphSON deserialization fails with within('a')
* TINKERPOP-1573 Bindings don't work in coalesce
* TINKERPOP-1576 gremlin-python calls non-existent methods
* TINKERPOP-1581 Gremlin-Python driver connection is not thread safe.
* TINKERPOP-1583 PathRetractionStrategy retracts keys that are actually needed
* TINKERPOP-1585 OLAP dedup over non elements
* TINKERPOP-1587 Gremlin Server Subgraph Cardinality Not Respected
* TINKERPOP-1594 LazyBarrierStrategy does not activate with ProfileStep
* TINKERPOP-1605 gremlin-console 3.2.3 -e can no longer take paths relative to current working directory

==== Improvements

* TINKERPOP-887 FastNoSuchElementException hides stack trace in client code
* TINKERPOP-919 Features needs to specify whether 2 vertex properties with same key/value is allowed.
* TINKERPOP-932 Add ability to cancel script execution associated with a Gremlin Server Session
* TINKERPOP-1248 OrderGlobalStep should use local star graph to compute sorts, prior to reduction.
* TINKERPOP-1261 Side-effect group().by() can't handle user-defined maps
* TINKERPOP-1292 TinkerGraphComputer VertexProgramInterceptors
* TINKERPOP-1372 ImmutablePath should not use Java recursion (call stacks are wack)
* TINKERPOP-1433 Add steps to dev docs to help committers get their keys in order
* TINKERPOP-1434 Block calls to traversal side-effects until read is complete
* TINKERPOP-1471 IncidentToAdjacentStrategy use hidden marker to avoid repeated recursion.
* TINKERPOP-1473 Given PathRetractionStrategy, PathProcessorStrategy can be extended to support partial where() inlining.
* TINKERPOP-1482 has(x).has(y) chains should be has(x.and(y))
* TINKERPOP-1490 Provider a Future based Traversal.async(Function<Traversal,V>) terminal step
* TINKERPOP-1502 Chained has()-steps should simply left-append HasContainers in Gremlin-Java.
* TINKERPOP-1507 Pick.any and Pick.none are not in GraphSON or Gremlin-Python
* TINKERPOP-1508 Add choose(predicate,trueTraversal)
* TINKERPOP-1527 Do not override registered strategies in TraversalStrategies.GlobalCache
* TINKERPOP-1530 Consistent use of instance()
* TINKERPOP-1539 Create a ComplexTraversalTest with crazy nested gnarly traversals.
* TINKERPOP-1542 Add Path.isEmpty() with a default implementation.
* TINKERPOP-1562 Migrate ScriptEngine-related code to gremlin-core
* TINKERPOP-1570 Bump to Netty 4.0.42
* TINKERPOP-1582 TraversalOpProcessor does not support custom serializers
* TINKERPOP-1584 Add gryo serializers to support types covered in GraphSON
* TINKERPOP-1588 Added Terminal Steps section to the docs
* TINKERPOP-1589 Re-Introduce CloseableIterator
* TINKERPOP-1590 Create TinkerWorkerMemory and Partitioned Vertices
* TINKERPOP-1600 Consistent use of base 64 encoded bytes for SASL negotiation
* TINKERPOP-1602 Support SSL client certificate authentication
* TINKERPOP-1606 Refactor GroupStep to not have the reduction traversal included in its BiOperator.
* TINKERPOP-1610 Deprecate gremlin-groovy-test provider based tests
* TINKERPOP-1617 Create a SingleIterationStrategy which will do its best to rewrite OLAP traversals to not message pass.

[[release-3-2-3]]
=== TinkerPop 3.2.3 (Release Date: October 17, 2016)

This release also includes changes from <<release-3-1-5, 3.1.5>>.

* Restructured Gremlin-Python's GraphSON I/O package to make it easier for users to register serializers/deserializers. (*breaking*)
* Fixed a bug with `TraversalOpProcessor` that was returning a final result prior to committing the transaction.
* Fixed a bug in `ConnectiveStrategy` where infix and/or was not correctly reasoning on `choose()` `HasNextStep` injections.
* Increased performance of `CredentialGraph` authentication.
* Removed Java 8 stream usage from `TraversalHelper` for performance reasons.
* Fixed a bug in `RepeatStep` where `emit().as('x')` wasn't adding the step labels to the emit-traverser.
* Added `GraphComputing.atMaster(boolean)` to allow steps to know whether they are executing at master or distributed at workers.
* Fixed a bug in OLAP where `DedupGlobalStep` wasn't de-duping local master traversers.
* Added `HasContainerHolder.removeHasContainer()`-method with default `UnsupportedOperationException` implementation.
* `TraversalSource.withComputer()` is simplified to add a `VertexProgramStrategy`. Easier for language variants.
* Fixed a `Set`, `List`, `Map` bug in the various `Translators` where such collections were not being internally translated.
* Fixed a `Bytecode` bug where nested structures (map, list, set) were not being analyzed for bindings and bytecode conversions.
* Fixed a `String` bug in `GroovyTranslator` and `PythonTranslator` where if the string has double-quotes it now uses """ """.
* Added a default `TraversalStrategy.getConfiguration()` which returns the configuration needed to construct the strategy.
* `Computer` instances can be created with `Computer.create(Configuration)` and accessed via `Computer.getConf()`.
* Every `TraversalStrategy` can be created via a `Configuration` and a static `MyStrategy.create(Configuration)`.
* Added language-agnostic `TraversalStrategy` support in `Bytecode`.
* Added `PartitionStrategy.Builder.readPartitions()` and deprecated `PartitionStrategy.Builder.addPartition()`.
* A new version of `LazyBarrierStrategy` has been created and added to the default strategies.
* `FilterRankStrategy` now propagates labels "right" over non-`Scoping` filters.
* Fixed a bug in `ConnectiveP` where nested equivalent connectives should be inlined.
* Fixed a bug in `IncidentToAdjacentStrategy` where `TreeStep` traversals were allowed.
* Fixed a end-step label bug in `MatchPredicateStrategy`.
* Fixed a bug in `MatchPredicateStrategy` where inlined traversals did not have strategies applied to it.
* Fixed a bug in `RepeatUnrollStrategy` where inlined traversal did not have strategies applied to it.
* Fixed padding of prompt in Gremlin Console when the number of lines went beyond a single digit.
* Fixed GraphSON 2.0 namespace for `TinkerGraph` to be "tinker" instead of "gremlin".
* Dropped serialization support in GraphSON 2.0 for `Calendar`, `TimeZone`, and `Timestamp`.
* Added `TraversalHelper.copyLabels()` for copying (or moving) labels form one step to another.
* Added `TraversalHelper.applySingleLevelStrategies()` which will apply a subset of strategies but not walk the child tree.
* Added the concept that hidden labels using during traversal compilation are removed at the end during `StandardVerificationStrategy`. (*breaking*)
* Added `InlineFilterStrategy` which will determine if various `TraversalParent` children are filters and if so, inline them.
* Removed `IdentityRemovalStrategy` from the default listing as its not worth the clock cycles.
* Removed the "!" symbol in `NotStep.toString()` as it is confusing and the `NotStep`-name is sufficient.
* Fixed a bug in `TraversalVertexProgram` (OLAP) around ordering and connectives (i.e. `and()` and `or()`).
* Added `AbstractGremlinProcessTest.checkOrderedResults()` to make testing ordered results easier.
* `AbstractLambdaTraversal` now supports a `bypassTraversal` where it is possible for strategies to redefine such lambda traversals.
* Added an internal utility `ClassFilterStep` which determines if the traverser object's class is an instance of the provided class.
* `ConnectiveStep` extends `FilterStep` and thus, is more appropriately categorized in the step hierarchy.
* `PropertyMapStep` supports a provided traversal for accessing the properties of the element. (*breaking*)
* `SubgraphStrategy` now supports vertex property filtering.
* Fixed a bug in Gremlin-Python `P` where predicates reversed the order of the predicates.
* Added tests to `DedupTest` for the `dedup(Scope, String...)` overload.
* Added more detailed reference documentation for IO formats.
* Fixed a bug in serialization of `Lambda` instances in GraphSON, which prevented their use in remote traversals.
* Fixed a naming bug in Gremlin-Python where `P._and` and `P._or` should be `P.and_` and `P.or_`. (*breaking*)
* `where()` predicate-based steps now support `by()`-modulation.
* Added Gryo serialization for `Bytecode`.
* Moved utility-based serializers to `UtilSerializers` for Gryo - these classes were private and hence this change is non-breaking.
* `TraversalRing` returns a `null` if it does not contain traversals (previously `IdentityTraversal`).
* Deprecated `Graph.Exceptions.elementNotFoundException()` as it was not used in the code base outside of the test suite.
* Fixed a `JavaTranslator` bug where `Bytecode` instructions were being mutated during translation.
* Added `Path` to Gremlin-Python with respective GraphSON 2.0 deserializer.
* `Traversal` and `TraversalSource` now implement `AutoCloseable`.
* Added "keep-alive" functionality to the Java driver, which will send a heartbeat to the server when normal request activity on a connection stops for a period of time.
* Renamed the `empty.result.indicator` preference to `result.indicator.null` in Gremlin Console
* If `result.indicator.null` is set to an empty string, then no "result line" is printed in Gremlin Console.
* Deprecated `reconnectInitialDelay` on the Java driver.
* Added some validations to `Cluster` instance building.
* Produced better errors in `readGraph` of `GryoReader` and `GraphSONReader` if a `Vertex` cannot be found in the cache on edge loading.
* VertexPrograms can now declare traverser requirements, e.g. to have access to the path when used with `.program()`.
* New build options for `gremlin-python` where `-DglvPython` is no longer required.
* Added missing `InetAddress` to GraphSON extension module.
* Added new recipe for "Pagination".
* Added new recipe for "Recommendation".
* Added functionality to Gremlin-Server REST endpoint to forward Exception Messages and Class in HTTP Response
* Gremlin Server `TraversalOpProcessor` now returns confirmation upon `Op` `close`.
* Added `close` method Java driver and Python driver `DriverRemoteTraversalSideEffects`.

==== Bugs

* TINKERPOP-1423 IncidentToAdjacentStrategy should be disabled for tree steps
* TINKERPOP-1440 g:Path needs a GraphSON deserializer in Gremlin-Python
* TINKERPOP-1457 Groovy Lambdas for remote traversals not serializable
* TINKERPOP-1458 Gremlin Server doesn't return confirmation upon Traversal OpProcessor "close" op
* TINKERPOP-1466 PeerPressureTest has been failing recently
* TINKERPOP-1472 RepeatUnrollStrategy does not semi-compile inlined repeat traversal
* TINKERPOP-1476 TinkerGraph does not get typed with the right type name in GraphSON
* TINKERPOP-1495 Global list deduplication doesn't work in OLAP
* TINKERPOP-1500 and/or infix and choose() do not work correctly.
* TINKERPOP-1511 Remote client addV, V()

==== Improvements

* TINKERPOP-790 Implement AutoCloseable on TraversalSource
* TINKERPOP-944 Deprecate Graph.Exceptions.elementNotFound
* TINKERPOP-1189 SimpleAuthenticator over HttpChannelizer makes Gremlin Server pretty slow and consumes more CPU
* TINKERPOP-1249 Gremlin driver to periodically issue ping / heartbeat to gremlin server
* TINKERPOP-1280 VertexPrograms should declare traverser requirements
* TINKERPOP-1330 by()-modulation for where()
* TINKERPOP-1409 Make the "null" return in the gremlin console into something more understandable  *(breaking)*
* TINKERPOP-1431 Documentation generation requires tests to execute on gremlin-python
* TINKERPOP-1437 Add tests for dedup(Scope) in DedupTest
* TINKERPOP-1444 Benchmark bytecode->Traversal creation and implement GremlinServer cache if necessary.
* TINKERPOP-1448 gremlin-python should be Python 2/3 compatible
* TINKERPOP-1449 Streamline gremlin-python build
* TINKERPOP-1455 Provide String-based withStrategy()/withoutStrategy() for language variant usage
* TINKERPOP-1456 Support SubgraphStrategy.vertexProperties().
* TINKERPOP-1460 Deprecate reconnectInitialDelay in Java driver
* TINKERPOP-1464 Gryo Serialization for Bytecode
* TINKERPOP-1469 Get rid of Stream-usage in TraversalHelper
* TINKERPOP-1470 InlineFilterStrategy should try and P.or() has() children in OrSteps.
* TINKERPOP-1486 Improve API of RemoteConnection
* TINKERPOP-1487 Reference Documentation for IO
* TINKERPOP-1488 Make LazyBarrierStrategy part of the default TraversalStrategies *(breaking)*
* TINKERPOP-1492 RemoteStrategy or the RemoteConnection should append a lazy barrier().
* TINKERPOP-1423 IncidentToAdjacentStrategy should be disabled for tree steps
* TINKERPOP-1440 g:Path needs a GraphSON deserializer in Gremlin-Python
* TINKERPOP-1457 Groovy Lambdas for remote traversals not serializable
* TINKERPOP-1458 Gremlin Server doesn't return confirmation upon Traversal OpProcessor "close" op
* TINKERPOP-1466 PeerPressureTest has been failing recently
* TINKERPOP-1472 RepeatUnrollStrategy does not semi-compile inlined repeat traversal
* TINKERPOP-1495 Global list deduplication doesn't work in OLAP
* TINKERPOP-1500 and/or infix and choose() do not work correctly.
* TINKERPOP-1511 Remote client addV, V()

[[release-3-2-2]]
=== TinkerPop 3.2.2 (Release Date: September 6, 2016)

This release also includes changes from <<release-3-1-4, 3.1.4>>.

* Included GraphSON as a default serializer (in addition to Gryo, which was already present) in Gremlin Server if none are defined.
* Added `gremlin-python` package as a Gremlin language variant in Python.
* Added `Bytecode` which specifies the instructions and arguments used to construct a traversal.
* Created an experimental GraphSON representation of `Bytecode` that will be considered unstable until 3.3.0.
* Added `Translator` which allows from the translation of `Bytecode` into some other form (e.g. script, `Traversal`, etc.).
* Added `JavaTranslator`, `GroovyTranslator`, `PythonTranslator`, and `JythonTranslator` for translating `Bytecode` accordingly.
* Added `TranslationStrategy` to `gremlin-test` so translators can be tested against the process test suite.
* Added `Traversal.Admin.nextTraverser()` to get the next result in bulk-form (w/ default implementation).
* Added `TraversalSource.getAnonymousTraversalClass()` (w/ default implementation).
* Added `GremlinScriptEngine` interface which specifies a `eval(Bytecode, Bindings)` method.
* Deprecated `RemoteGraph` in favor of `TraversalSource.withRemote()` as it is more technically correct to tie a remote traversal to the `TraversalSource` than a `Graph` instance.
* `GremlinGroovyScriptEngine` implements `GremlinScriptEngine`.
* Added `GremlinJythonScriptEngine` which implements `GremlinScriptEngine`.
* Removed support for submitting a Java serialized `Traversal` to Gremlin Server.
* Removed a largely internal feature that supported automatic unrolling of traversers in the Gremlin Driver.
* Made it possible to directly initialize `OpProcessor` implementations with server `Settings`.
* Included GraphSON as a default serializer (in addition to Gryo, which was already present) in Gremlin Server if none are defined
* Introduced GraphSON 2.0.
* Deprecated `embedTypes` on the builder for `GraphSONMapper`.
* Bumped to Netty 4.0.40.final.
* Defaulted the `gremlinPool` setting in Gremlin Server to be zero, which will instructs it to use `Runtime.availableProcessors()` for that settings.
* Changed scope of log4j dependencies so that they would only be used in tests and the binary distributions of Gremlin Console and Server.
* Deprecated `Io.Builder.registry()` in favor of the newly introduced `Io.Builder.onMapper()`.
* Added new recipe for "Traversal Induced Values".
* Fixed a potential leak of a `ReferenceCounted` resource in Gremlin Server.
* Added class registrations for `Map.Entry` implementations to `GryoMapper`.
* Added methods to retrieve `Cluster` settings in `gremlin-driver`.
* Fixed a severe bug in `SubgraphStrategy`.
* Deprecated `SubgraphStrategy.Builder.vertexCriterion()/edgeCriterion()` in favor of `vertices()/edges()`.
* Fixed a small bug in `StandardVerificationStrategy` that caused verification to fail when `withPath` was used in conjunction with `ProfileStep`.
* Added color preferences
* Added input, result prompt preferences
* Added multi-line indicator in Gremlin Console

==== Bugs

* TINKERPOP-810 store not visible
* TINKERPOP-1151 slf4j-log4j12 / log4j is only required for testing *(breaking)*
* TINKERPOP-1383 publish-docs.sh might publish to current too early
* TINKERPOP-1390 IdentityRemoveStrategyTest fails randomly
* TINKERPOP-1400 SubgraphStrategy introduces infinite recursion if filter has Vertex/Edge steps.
* TINKERPOP-1405 profile() doesn't like withPath()

==== Improvements

* TINKERPOP-1037 Gremlin shell output coloring
* TINKERPOP-1226 Gremlin Console should :clear automagically after "Display stack trace."
* TINKERPOP-1230 Serialising lambdas for RemoteGraph
* TINKERPOP-1274 GraphSON Version 2.0
* TINKERPOP-1278 Implement Gremlin-Python and general purpose language variant test infrastructure
* TINKERPOP-1285 Gremline console does not differentiate between multi-line and single-line input
* TINKERPOP-1334 Provide a way to pull gremlin.driver.Cluster connection settings.
* TINKERPOP-1347 RemoteConnection needs to provide TraversalSideEffects. *(breaking)*
* TINKERPOP-1373 Default gremlinPool to number of cores
* TINKERPOP-1386 Bump to Netty 4.0.40.Final
* TINKERPOP-1392 Remove support for java serialized Traversal *(breaking)*
* TINKERPOP-1394 Fix links in Recipes doc
* TINKERPOP-1396 Traversal Induced Values Recipe
* TINKERPOP-1402 Impossible for graph implementations to provide a class resolver for Gryo IO
* TINKERPOP-1407 Default serializers for Gremlin Server
* TINKERPOP-1425 Use trailing underscores in gremlin-python

[[release-3-2-1]]
=== TinkerPop 3.2.1 (Release Date: July 18, 2016)

This release also includes changes from <<release-3-1-3, 3.1.3>>.

* `PathProcessor` steps now have the ability (if configured through a strategy) to drop `Traverser` path segments.
* `MatchStep` in OLTP has a lazy barrier to increase the probability of bulking.
* Added `PathRetractionStrategy` which will remove labeled path segments that will no longer be referenced.
* Added `Path.retract()` to support retracting paths based on labels.
* Optimized `ImmutablePath` and `MutablePath` equality code removing significant unnecessary object creation code.
* Bumped to Groovy 2.4.7.
* Added `RepeatUnrollStrategy` to linearize a `repeat()`-traversal if loop amount is known at compile time.
* Fixed a bug in `BranchStep` around child integration during `clone()`.
* Fixed a bug in `AbstractStep` around label set cloning.
* Added `TraversalStrategyPerformanceTest` for verifying the performance gains of optimization-based traversal strategies.
* `TraversalExplanation.prettyPrint()` exists which provides word wrapping and GremlinConsole is smart to use console width to control `toString()`.
* `TraversalOpProcessor` (`RemoteConnection`) uses `HaltedTraverserStrategy` metadata to determine detachment procedure prior to returning results.
* Allow DFS paths in `HADOOP_GREMLIN_LIBS`.
* Added a safer serializer infrastructure for use with `SparkGraphComputer` that uses `KryoSerializer` and the new `GryoRegistrator`.
* Added `HaltedTraverserStrategy` to allow users to get back different element detachments in OLAP.
* Fixed a `NullPointerException` bug around nested `group()`-steps in OLAP.
* Fixed a severe bug around halted traversers in a multi-job OLAP traversal chain.
* Ensure a separation of `GraphComputer` and `VertexProgram` configurations in `SparkGraphComputer` and `GiraphGraphComputer`.
* `PeerPressureVertexProgram` now supports dynamic initial vote strength calculations.
* Added `EmptyMemory` for ease of use when no memory exists.
* Updated `VertexComputing.generateProgram()` API to include `Memory`. *(breaking)*
* `ImmutablePath.TailPath` is now serializable like `ImmutablePath`.
* Added `ConfigurationCompilerProvider` which allows fine-grained control of some of the internal `GremlinGroovyScriptEngine` settings at the Groovy compilation level.
* Intoduced the `application/vnd.gremlin-v1.0+gryo-lite` serialization type to Gremlin Server which users "reference" elements rather than "detached".
* `GryoMapper` allows overrides of existing serializers on calls to `addCustom` on the builder.
* Added a traversal style guide to the recipes cookbook.
* Fixed a bug in master-traversal traverser propagation.
* Added useful methods for custom `VertexPrograms` to be used with `program()`-step.
* Increased the test coverage around traverser propagation within a multi-job OLAP traversal.
* Added tests to validate the status of a transaction immediately following calls to close.
* Added tests to ensure that threaded transactions cannot be re-used.
* `GraphFilter` helper methods are now more intelligent when determining edge direction/label legality.
* Added `GraphFilterStrategy` to automatically construct `GraphFilters` via traversal introspection in OLAP.
* Updated the Gephi Plugin to support Gephi 0.9.x.
* Increased the testing and scope of `TraversalHelper.isLocalStarGraph()`.
* Changed signature of `get_g_VXlistXv1_v2_v3XX_name` and `get_g_VXlistX1_2_3XX_name` of `VertexTest` to take arguments for the `Traversal` to be constructed by extending classes.
* Added `VertexProgramInterceptor` interface as a general pattern for `GraphComputer` providers to use for bypassing `GraphComputer` semantics where appropriate.
* Added `SparkStarBarrierInterceptor` that uses Spark DSL for local star graph traversals that end with a `ReducingBarrierStep`.
* Added `SparkInterceptorStrategy` which identifies which interceptor to use (if any) given the submitted `VertexProgram`.
* Added `SparkSingleIterationStrategy` that does not partition nor cache the graph RDD if the traversal does not message pass.
* Added more helper methods to `TraversalHelper` for handling scoped traversal children.
* Deprecated all "performance" tests based on "JUnit Benchmarks".
* `SparkGraphComputer` no longer shuffles empty views or empty outgoing messages in order to save time and space.
* `TraversalVertexProgram` no longer maintains empty halted traverser properties in order to save space.
* Added `List<P<V>>` constructors to `ConnectiveP`, `AndP`, and `OrP` for ease of use.
* Added support for interactive (`-i`) and execute (`-e`) modes for Gremlin Console.
* Displayed line numbers for script execution failures of `-e` and `-i`.
* Improved messaging around script execution errors in Gremlin Console.
* Added "help" support to Gremlin Console with the `-h` flag.
* Added options to better control verbosity of Gremlin Console output with `-Q`, `-V` and `-D`.
* Deprecated the `ScriptExecutor` - the `-e` option to `gremlin.sh` is now handled by `Console`.
* `Traversal` now allows cancellation with `Thread.interrupt()`.
* Added a Gremlin language variant tutorial teaching people how to embed Gremlin in a host programming language.

==== Bugs

* TINKERPOP-1281 Memory.HALTED_TRAVERSER transience is not sound.
* TINKERPOP-1305 HALTED_TRAVERSERS hold wrong information
* TINKERPOP-1307 NPE with OLTP nested group() in an OLAP group() traversal
* TINKERPOP-1323 ComputerVerificationStrategy fails for nested match() steps
* TINKERPOP-1341 UnshadedKryoAdapter fails to deserialize StarGraph when SparkConf sets spark.rdd.compress=true whereas GryoSerializer works
* TINKERPOP-1348 TraversalInterruptionTest success dependent on iteration order

==== Improvements

* TINKERPOP-818 Consider a P.type()
* TINKERPOP-946 Traversal respecting Thread.interrupt()
* TINKERPOP-947 Enforce semantics of threaded transactions as manual *(breaking)*
* TINKERPOP-1059 Add test to ensure transaction opening happens at read/write and not on close *(breaking)*
* TINKERPOP-1071 Enhance pre-processor output
* TINKERPOP-1091 Get KryoSerializer to work natively. *(breaking)*
* TINKERPOP-1120 If there is no view nor messages, don't create empty views/messages in SparkExecutor
* TINKERPOP-1144 Improve ScriptElementFactory
* TINKERPOP-1155 gremlin.sh -e doesn't log line numbers for errors
* TINKERPOP-1156 gremlin.sh could use a help text
* TINKERPOP-1157 gremlin.sh should allow you to execute a script and go interactive on error or completion
* TINKERPOP-1232 Write a tutorial demonstrating the 3 ways to write a Gremlin language variant.
* TINKERPOP-1254 Support dropping traverser path information when it is no longer needed.
* TINKERPOP-1268 Improve script execution options for console *(breaking)*
* TINKERPOP-1273 Deprecate old performance tests
* TINKERPOP-1276 Deprecate serializedResponseTimeout
* TINKERPOP-1279 Add Iterable<V> parameter constructor to ConnectiveP subclasses
* TINKERPOP-1282 Add more compliance tests around how memory and vertex compute keys are propagated in chained OLAP.
* TINKERPOP-1286 Add Recipes documentation
* TINKERPOP-1288 Support gremlin.spark.skipPartitioning configuration.
* TINKERPOP-1290 Create VertexProgramInterceptor as a pattern for GraphComputer strategies.
* TINKERPOP-1293 Implement GraphFilterStrategy as a default registration for GraphComputer
* TINKERPOP-1294 Deprecate use of junit-benchmarks
* TINKERPOP-1297 Gephi plugin on Gephi 0.9.x  *(breaking)*
* TINKERPOP-1299 Refactor TraversalVertexProgram to make it easier to understand.
* TINKERPOP-1308 Serialize to "reference" for Gremlin Server
* TINKERPOP-1310 Allow OLAP to return properties as Detached
* TINKERPOP-1321 Loosen coupling between TinkerPop serialization logic and shaded Kryo
* TINKERPOP-1322 Provide fine-grained control of CompilerConfiguration
* TINKERPOP-1328 Provide [gremlin-python] as an code executor in docs
* TINKERPOP-1331 HADOOP_GREMLIN_LIBS can only point to local file system
* TINKERPOP-1332 Improve .explain() Dialogue
* TINKERPOP-1338 Bump to Groovy 2.4.7
* TINKERPOP-1349 RepeatUnrollStrategy should unroll loops while maintaining equivalent semantics.
* TINKERPOP-1355 Design HasContainer for extension

[[release-3-2-0-incubating]]
=== TinkerPop 3.2.0 (Release Date: April 8, 2016)

This release also includes changes from <<release-3-1-2-incubating, 3.1.2-incubating>>.

* Bumped to Neo4j 2.3.3.
* Renamed variable `local` to `fs` in `HadoopGremlinPlugin` to avoid a naming conflict with `Scope.local`. *(breaking)*
* Added `GraphTraversal.optional()` which will use the inner traversal if it returns results, else it won't.
* `GroupStep` and `GroupSideEffectStep` make use of mid-traversal reducers to limit memory consumption in OLAP.
* Added `GraphTraversal.program(VertexProgram)` to allow arbitrary user vertex programs in OLAP.
* Added `GraphTraversal.project()` for creating a `Map<String,E>` given the current traverser and an arbitrary number of `by()`-modulators.
* `HADOOP_GREMLIN_LIBS` can now reference a directory in HDFS and will be used if the directory does not exist locally.
* Added `gremlin-benchmark` module with JMH benchmarking base classes that can be used for further benchmark development.
* `TraversalStrategies.GlobalCache` supports both `Graph` and `GraphComputer` strategy registrations.
* `select("a","b").by("name").by("age")`-style traversals now work in OLAP with new `PathProcessorStrategy`.
* `DedupGlobalStep` can now handle star-bound `by()`-modulators and scoped keys on `GraphComputer`.
* Added `Computer` which is a builder for `GraphComputers` that is serializable.
* `PersistedOutputRDD` now implements `PersistResultGraphAware` and thus, no more unneeded warnings when using it.
* Renamed `StandardTraversalMetrics` to `DefaultTraversalMetrics` given the `DefaultXXX`-convention throughout. *(breaking)*
* Bumped to Apache Hadoop 2.7.2.
* Fixed a bug around profiling and nested traversals.
* Added `gremlin.hadoop.defaultGraphComputer` so users can use `graph.compute()` with `HadoopGraph`.
* Added `gremlin.hadoop.graphReader` and `gremlin.hadoop.graphWriter` which can handled `XXXFormats` and `XXXRDDs`.
* Deprecated `gremlin.hadoop.graphInputFormat`, `gremlin.hadoop.graphOutputFormat`, `gremlin.spark.graphInputRDD`, and `gremlin.spark.graphOutputRDD`.
* If no configuration is provided to `HadoopPools` it uses the default configuration to create a pool once and only once per JVM.
* Implemented `RemoteGraph`, `RemoteConnection`, and `RemoteStrategy`.
* Added validation to `GryoMapper` Kryo identifiers before construction to prevent accidental duplicates.
* Added `GraphStep.addIds()` which is useful for `HasContainer` "fold ins."
* Added a static `GraphStep.processHashContainerIds()` helper for handling id-based `HasContainers`.
* `GraphStep` implementations should have `g.V().hasId(x)` and `g.V(x)` compile equivalently. *(breaking)*
* Optimized `ExpandableStepIterator` with simpler logic and increased the likelihood of bulking.
* Optimized `TraverserRequirement` calculations.
* `Step.addStart()` and `Step.addStarts()` now take `Traverser.Admin<S>` and `Traverser.Admin<S>`, respectively. *(breaking)*
* `Step.processNextStart()` and `Step.next()` now return `Traverser.Admin<E>`. *(breaking)*
* `Traversal.addTraverserRequirement()` method removed. *(breaking)*
* Fixed a `hashCode()` bug in `OrderGlobalStep` and `OrderLocalStep`.
* Added `OrderLimitStrategy` which will ensure that partitions are limited before being merged in OLAP.
* `ComparatorHolder` now separates the traversal from the comparator. *(breaking)*
* Bumped to Apache Spark 1.6.1.
* If no Spark serializer is provided then `GryoSerializer` is the default, not `JavaSerializer`.
* Added `Operator.sumLong` as a optimized binary operator intended to be used by `Memory` reducers that know they are dealing with longs.
* Traversers from `ComputerResultStep` are no longer attached. Attaching is only used in TinkerPop's test suite via `System.getProperties()`.
* Fixed a `hashCode()`/`equals()` bug in `MessageScope`.
* Fixed a severe `Traversal` cloning issue that caused inconsistent `TraversalSideEffects`.
* `TraversalSideEffects` remain consistent and usable across multiple chained OLAP jobs.
* Added `MemoryTraversalSideEffects` which wraps `Memory` in a `TraversalSideEffects` for use in OLAP.
* `TraversalSideEffects` are now fully functional in OLAP save that an accurate global view is possible at the start of an iteration (not during).
* Updated the `TraversalSideEffects` API to support registered reducers and updated `get()`-semantics. *(breaking)*
* Split existing `profile()` into `ProfileStep` and `ProfileSideEffectStep`.
* The `profile()`-step acts like a reducing barrier and emits `TraversalMetrics` without the need for `cap()`. *(breaking)*
* Added `LocalBarrier` interface to allow traversers to remain distributed during an iteration so as to reduce cluster traffic.
* Added `NoOpBarrierStep` as a `LocalBarrier` implementation of `LambdaCollectingBarrierStep(noOp)`.
* `AggregateStep` implements `LocalBarrier` and thus, doesn't needlessly communicate its barrier traversers.
* Fixed an OLAP-based `Barrier` synchronization bug.
* Fixed a semantic bug in `BranchStep` (and inheriting steps) where barriers reacted locally. *(breaking)*
* Added `MemoryComputeKey` for specification of `Memory` keys in `VertexProgram`. *(breaking)*
* Added `VertexComputeKey` for specification of vertex compute properties in `VertexProgram`. *(breaking)*
* Added `and`, `or`, and `addAll` to `Operator`.
* `Memory` API changed to support setting and adding values for reduction. *(breaking)*
* `Memory` keys can be marked as broadcast and only those values are sent to workers on each iterator.
* `Memory` keys can be marked transient and thus deleted at the end of the OLAP job.
* Vertex compute keys can be marked transient and thus deleted at the end of the OLAP job.
* `VertexProgram` API changed to support `MemoryComputeKey` and `VertexComputeKey`. *(breaking)*
* `TraversalVertexProgram` able to execute OLAP and OLTP traversal sections dynamically within the same job.
* Removed `FinalGet` interface as all post processing of reductions should be handled by the reducing step explicitly. *(breaking)*
* Simplified all `SupplyingBarrierStep` implementations as they no longer require `MapReduce` in OLAP.
* Simplified all `CollectingBarrierStep` implementations as they no longer require `MapReduce` in OLAP.
* Simplified all `ReducingBarrierStep` implementations as they no longer require `MapReduce` in OLAP.
* All steps in OLAP that used `MapReduce` now use `Memory` to do their reductions which expands the list of legal traversals.
* `GroupStep` simplified with `GroupHelper.GroupMap` no longer being needed. Related to the removal of `FinalGet`.
* OLAP side-effects that are no longer generated by `MapReduce` are simply stored in `ComputerResult.Memory` w/ no disk persistence needed. *(breaking)*
* Added `Generate` step interface which states that there could be a final generating phase to a side-effect or reduction (e.g. `GroupStep`).
* `Barrier` step interface is now the means by which non-parallel steps communicate with their counterparts in OLAP.
* Added `MemoryComputing` step interface which states that the step uses `MemoryComputeKeys` for its computation in OLAP.
* Added `PeerPressureVertexProgramStep` and `GraphTraversal.peerPressure()`.
* Added `PureTraversal` for handling pure and compiled versions of a `Traversal`. Useful in OLAP.
* Added `ScriptTraversal` which allows for delayed compilation of script-based `Traversals`.
* Simplified `VertexProgram` implementations with a `PureTraversal`-model and deprecated `ConfigurationTraversal`.
* Simplified script-based `Traversals` via `ScriptTraversal` and deprecated `TraversalScriptFunction` and `TraversalScriptHelper`.
* Added `TimesModulating` interface which allows the `Step` to decide how a `times()`-modulation should be handled.
* Added `ByModulating` interface which allows the `Step` to decide how a `by()`-modulation should be handled. *(breaking)*
* Simplified the `by()`-modulation patterns of `OrderGlobalStep` and `OrderLocalStep`.
* Added `GraphComputerTest.shouldSupportPreExistingComputeKeys()` to ensure existing compute keys are "revived." *(breaking)*
* Added `GraphComputerTest.shouldSupportJobChaining()` to ensure OLAP jobs can be linearly chained. *(breaking)*
* Fixed a bug in both `SparkGraphComputer` and `GiraphGraphComputer` regarding source data access in job chains.
* Expanded job chaining test coverage for `GraphComputer` providers.
* Added `TraversalHelper.onGraphComputer(traversal)`.
* `MapReduce.map()` no longer has a default implementation. This method must be implemented. *(breaking)*
* `TraversalVertexProgram` can work without a `GraphStep` start.
* Added `PageRankVertexProgramStep` and `GraphTraversal.pageRank()`.
* Added `TraversalVertexProgramStep` to support OLAP traversal job chaining.
* Added `VertexProgramStrategy` which compiles multiple OLAP jobs into a single traversal.
* Simplified the comparator model in `OrderGlobalStep` and `OrderLocalStep`.
* Refactored `TraversalSource` model to allow fluent-method construction of `TraversalSources`.
* Deprecated the concept of a `TraversalSource.Builder`.
* Removed the concept of a `TraversalEngine`. All `Traversal` modulations are now mediated by `TraversalStrategies`. *(breaking)*
* Added `SideEffectStrategy` for registering sideEffects in a spawned `Traversal`.
* Added `SackStrategy` for registering a sack for a spawned `Traversal`.
* Added `RequirementsStrategy` and `RequirementsStep` for adding dynamic `TraverserRequirements` to a `Traversal`.
* Removed `EngineDependentStrategy`.
* Renamed step interface `EngineDependent` to `GraphComputing` with method `onGraphComputer()`. *(breaking)*
* Cleaned up various `TraversalStrategy` tests now that `TraversalEngine` no longer exists.
* Added `GraphFilter` to support filtering out vertices and edges that won't be touched by an OLAP job.
* Added `GraphComputer.vertices()` and `GraphComputer.edges()` for `GraphFilter` construction. *(breaking)*
* `SparkGraphComputer`, `GiraphGraphComputer`, and `TinkerGraphComputer` all support `GraphFilter`.
* Added `GraphComputerTest.shouldSupportGraphFilter()` which verifies all filtered graphs have the same topology.
* Added `GraphFilterAware` interface to `hadoop-gremlin/` which tells the OLAP engine that the `InputFormat` handles filtering.
* `GryoInputFormat` and `ScriptInputFormat` implement `GraphFilterAware`.
* Added `GraphFilterInputFormat` which handles graph filtering for `InputFormats` that are not `GraphFilterAware`.
* Fixed a bug in `TraversalHelper.isLocalStarGraph()` which allowed certain illegal traversals to pass.
* Added `TraversalHelper.isLocalProperties()` to verify that the traversal does not touch incident edges.
* `GraphReader` I/O interface now has `Optional<Vertex> readGraph(InputStream, GraphFilter)`. Default `UnsupportedOperationException`.
* `GryoReader` does not materialize edges that will be filtered out and this greatly reduces GC and load times.
* Created custom `Serializers` for `SparkGraphComputer` message-passing classes which reduce graph sizes significantly.

==== Bugs

* TINKERPOP-951 Barrier steps provide unexpected results in Gremlin OLAP
* TINKERPOP-1057 GroupSideEffectStep doesn't use provided maps
* TINKERPOP-1103 Two objects fighting for local variable name in Gremlin Console *(breaking)*
* TINKERPOP-1149 TraversalXXXSteps Aren't Providing SideEffects
* TINKERPOP-1181 select(Column) should not use a LambdaMapStep
* TINKERPOP-1188 Semantics of BarrierSteps in TraversalParent global traversals is wrong. *(breaking)*
* TINKERPOP-1194 explain() seems broken
* TINKERPOP-1217 Repeated Logging of "The HadoopPools has not been initialized, using the default pool"

==== Improvements

* TINKERPOP-570 [Proposal] Provide support for OLAP to OLTP to OLAP to OLTP
* TINKERPOP-575 Implement RemoteGraph
* TINKERPOP-813 [Proposal] Make the Gremlin Graph Traversal Machine and Instruction Set Explicit
* TINKERPOP-872 Remove GroupCountStep in favor of new Reduce-based GroupStep
* TINKERPOP-890 Remove the concept of branch/ package. *(breaking)*
* TINKERPOP-958 Improve usability of .profile() step.
* TINKERPOP-962 Provide "vertex query" selectivity when importing data in OLAP. *(breaking)*
* TINKERPOP-968 Add first class support for an optional traversal
* TINKERPOP-971 TraversalSource should be fluent like GraphComputer *(breaking)*
* TINKERPOP-1016 Replace junit-benchmarks with JMH
* TINKERPOP-1021 Deprecate Order.valueIncr, Order.valueDecr, Order.keyIncr, and Order.keyDecr *(breaking)*
* TINKERPOP-1032 Clean up the conf/hadoop configurations
* TINKERPOP-1034 Bump to support Spark 1.5.2
* TINKERPOP-1069 Support Spark 1.6.0
* TINKERPOP-1082 INPUT_RDD and INPUT_FORMAT are bad, we should just have one key.
* TINKERPOP-1112 Create GryoSerializers for the Spark Payload classes.
* TINKERPOP-1121 FileSystemStorage needs to be smart about /.
* TINKERPOP-1132 Messenger.receiveMessages() Iterator should .remove().
* TINKERPOP-1140 TraversalVertexProgramStep in support of OLAP/OLTP conversions.
* TINKERPOP-1153 Add ByModulating and TimesModulating interfaces.
* TINKERPOP-1154 Create a ScriptTraversal which is Serializable and auto-compiles.
* TINKERPOP-1162 Add VertexProgram.getTransientComputeKeys() for removing scratch-data. *(breaking)*
* TINKERPOP-1163 GraphComputer's can have TraversalStrategies.
* TINKERPOP-1164 ReducingBarriersSteps should use ComputerMemory, not MapReduce.
* TINKERPOP-1166 Add Memory.reduce() as option to Memory implementations. *(breaking)*
* TINKERPOP-1173 If no Serializer is provided in Configuration, use GryoSerializer by default (Spark)
* TINKERPOP-1180 Add more optimized binary operators to Operator.
* TINKERPOP-1192 TraversalSideEffects should support registered reducers (binary operators).
* TINKERPOP-1193 Add a LocalBarrier interface.
* TINKERPOP-1199 Use "MicroMetrics" as the mutator of the TraversalMetrics.
* TINKERPOP-1206 ExpandableIterator can take a full TraverserSet at once -- Barriers.
* TINKERPOP-1209 ComparatorHolder should returns a Pair<Traversal,Comparator>. *(breaking)*
* TINKERPOP-1210 Provide an OrderLimitStep as an optimization.
* TINKERPOP-1219 Create a test case that ensures the provider's compilation of g.V(x) and g.V().hasId(x) is identical *(breaking)*
* TINKERPOP-1222 Allow default GraphComputer configuration
* TINKERPOP-1223 Allow jars in gremlin.distributedJars to be read from HDFS
* TINKERPOP-1225 Do a "rolling reduce" for GroupXXXStep in OLAP.
* TINKERPOP-1227 Add Metrics for the TraversalOpProcessor
* TINKERPOP-1234 program() step that takes arbitrary vertex programs
* TINKERPOP-1236 SelectDenormalizationStrategy for select().by(starGraph) in OLAP.
* TINKERPOP-1237 ProjectMap: For the Love of Die Faterland
* TINKERPOP-1238 Re-use Client instances in RemoteGraph tests

== TinkerPop 3.1.0 (A 187 On The Undercover Gremlinz)

image::https://raw.githubusercontent.com/apache/tinkerpop/master/docs/static/images/gremlin-gangster.png[width=185]

[[release-3-1-8]]
=== TinkerPop 3.1.8 (Release Date: August 21, 2017)

* Fixed a `MessageScope` bug in `TinkerGraphComputer`.
* Fixed a bug in `BigDecimal` divisions in `NumberHelper` that potentially threw an `ArithmeticException`.
* Non-deserializable exceptions no longer added to ScriptRecordReader IOExceptions.

==== Bugs

* TINKERPOP-1519 TinkerGraphComputer doesn't handle multiple MessageScopes in single iteration
* TINKERPOP-1736 Sack step evaluated by Groovy interprets numbers in an unexpected way
* TINKERPOP-1754 Spark can not deserialise some ScriptRecordReader parse exceptions

[[release-3-1-7]]
=== TinkerPop 3.1.7 (Release Date: June 12, 2017)

* Configured Modern and The Crew graphs to work with a integer `IdManager` when `TinkerFactory.createXXX()` is called.
* Added XSLT transform option to convert TinkerPop 2.x GraphML to 3.x GraphML.
* Added validation to `StarVertexProperty`.
* Bumped to Jackson 2.8.7.
* Fixed `EventStrategy` so that newly added properties trigger events with the name of the key that was added.
* Drop use of jitpack for the jbcrypt artifact - using the official one in Maven Central.
* Bumped to Groovy 2.4.11.

==== Improvements

* TINKERPOP-1504 MutationListener doesn't provide property key on property additions
* TINKERPOP-1608 TP2-to-TP3 GraphML XSLT
* TINKERPOP-1633 Use org.mindrot:jbcrypt v0.4
* TINKERPOP-1645 Bump to Groovy 2.4.9
* TINKERPOP-1654 Upgrade to jackson-databind 2.8.6+ in gremlin-shaded
* TINKERPOP-1659 Docker build should use maven settings.xml
* TINKERPOP-1664 StarVertexProperty#property should throw an NPE if the value is null

[[release-3-1-6]]
=== TinkerPop 3.1.6 (Release Date: February 3, 2017)

* Fixed bug in `IncidentToAdjacentStrategy`, it was missing some invalidating steps.
* Returned a confirmation on session close from Gremlin Server.
* Use non-default port for running tests on Gremlin Server.
* Fully shutdown metrics services in Gremlin Server on shutdown.
* Deprecated `tryRandomCommit()` in `AbstractGremlinTest` - the annotation was never added in 3.1.1, and was only deprecated via javadoc.
* Minor fixes to various test feature requirements in `gremlin-test`.
* Allow developers to pass options to `docker run` with TINKERPOP_DOCKER_OPTS environment variable

==== Bugs

* TINKERPOP-1493 Groovy project doesn't build on Windows
* TINKERPOP-1545 IncidentToAdjacentStrategy is buggy

==== Improvements

* TINKERPOP-1538 Gremlin Server spawned by test suites should use a different port
* TINKERPOP-1544 Return a confirmation of session close
* TINKERPOP-1556 Allow Hadoop to run on IPv6 systems
* TINKERPOP-1557 Improve docker build time with this one weird trick!
* TINKERPOP-1598 Bump to Grovy 2.4.8

[[release-3-1-5]]
=== TinkerPop 3.1.5 (Release Date: October 17, 2016)

* Improved handling of `Cluster.close()` and `Client.close()` to prevent the methods from hanging.
* Fixed a bug in `NotStep` where child requirements were not being analyzed.
* Fixed output redirection and potential memory leak in `GremlinGroovyScriptEngine`.
* Corrected naming of `g_withPath_V_asXaX_out_out_mapXa_name_it_nameX` and `g_withPath_V_asXaX_out_mapXa_nameX` in `MapTest`.
* Improved session cleanup when a close is triggered by the client.
* Removed the `appveyor.yml` file as the AppVeyor build is no longer enabled by Apache Infrastructure.
* Fixed TinkerGraph which was not saving on `close()` if the path only consisted of the file name.
* Fixed a bug in `RangeByIsCountStrategy` which didn't use the `NotStep` properly.

==== Bugs

* TINKERPOP-1158 gremlin.sh -v emits log4j initialization errors
* TINKERPOP-1391 issue with where filter
* TINKERPOP-1442 Killing session should make better attempt to cleanup
* TINKERPOP-1451 TinkerGraph persistence cannot handle a single file name as the graph location
* TINKERPOP-1467 Improve close() operations on the Java driver
* TINKERPOP-1478 Propogate ScriptEngine fixes from groovy to GremlinGroovyScriptEngine
* TINKERPOP-1512 gremlin-server-classic.yaml is broken

==== Improvements

* TINKERPOP-927 bin/publish-docs.sh should only upload diffs.
* TINKERPOP-1264 Improve BLVP docs
* TINKERPOP-1477 Make DependencyGrabberTest an integration test

[[release-3-1-4]]
=== TinkerPop 3.1.4 (Release Date: September 6, 2016)

* Improved the error provided by a client-side session if no hosts were available.
* Fixed a bug in `PropertiesTest` which assumed long id values.
* Fixed a bug in `StarGraph` around self-edges.
* Fixed a potential leak of a `ReferenceCounted` resource in Gremlin Server.
* Renamed distributions to make the prefix "apache-tinkerpop-" as opposed to just "apache-".
* Fixed a problem (previously thought resolved on 3.1.3) causing Gremlin Server to lock up when parallel requests were submitted on the same session if those parallel requests included a script that blocked indefinitely.
* Fixed bug in `TailGlobalStep` where excess bulk was not accounted for correctly.

==== Bugs

* TINKERPOP-1350 Server locks when submitting parallel requests on session
* TINKERPOP-1375 Possible ByteBuf leak for certain transactional scenarios
* TINKERPOP-1377 Closing a remote in "console mode" has bad message
* TINKERPOP-1379 unaccounted excess in TailGlobalStep
* TINKERPOP-1397 StarVertex self edge has buggy interaction with graph filters
* TINKERPOP-1419 Wrong exception when a SessionedClient is initialized with no available host

==== Improvements

* TINKERPOP-989 Default documentation should be reference/index.html
* TINKERPOP-1376 Rename TinkerPop artifacts
* TINKERPOP-1413 PropertiesTest#g_V_hasXageX_propertiesXnameX assumes that ids are longs
* TINKERPOP-1416 Write Gremlin Server log files somewhere during doc generation
* TINKERPOP-1418 CoreTraversalTests depend on missing functionality

[[release-3-1-3]]
=== TinkerPop 3.1.3 (Release Date: July 18, 2016)

* Fixed bug in `SubgraphStep` where features were not being checked properly prior to reading meta-properties.
* Ensured calls to `Result.hasNext()` were idempotent.
* Avoid hamcrest conflict by using mockito-core instead of mockito-all dependency in `gremlin-test`.
* Fixed bug in `GremlinExecutor` causing Gremlin Server to lock up when parallel requests were submitted on the same session if those parallel requests included a script that blocked indefinitely.
* Changed `GremlinExecutor` timeout scheduling so that the timer would not start until a time closer to the actual start of script evaluation.
* Fixed bug in `SubgraphStrategy` where step labels were not being propogated properly to new steps injected by the strategy.
* Fix incorrect test `FeatureRequirement` annotations.
* Defaulted to `Edge.DEFAULT` if no edge label was supplied in GraphML.
* Fixed bug in `IoGraphTest` causing IllegalArgumentException: URI is not hierarchical error for external graph implementations.
* Fixed bug in `GremlinGroovyScriptEngineFileSandboxTest` resource loading
* Improved `TinkerGraph` performance when iterating vertices and edges.
* Fixed a bug where timeout functions provided to the `GremlinExecutor` were not executing in the same thread as the script evaluation.
* Fixed a bug in the driver where many parallel requests over a session would sometimes force a connection to close and replace itself.
* Graph providers should no longer rely on the test suite to validate that hyphens work for property keys.
* Optimized a few special cases in `RangeByIsCountStrategy`.
* Added more "invalid" variable bindings to the list used by Gremlin Server to validate incoming bindings on requests.
* Fixed a bug where the `ConnectionPool` in the driver would not grow with certain configuration options.
* Fixed a bug where pauses in Gremlin Server writing to an overtaxed client would generate unexpected `FastNoSuchElementException` errors.
* Named the thread pool used by Gremlin Server sessions: "gremlin-server-session-$n".
* Fixed a bug in `BulkSet.equals()` which made itself apparent when using `store()` and `aggregate()` with labeled `cap()`.
* Fixed a bug where `Result.one()` could potentially block indefinitely under certain circumstances.
* Ensured that all asserts of vertex and edge counts were being applied properly in the test suite.
* Fixed bug in `gremlin-driver` where certain channel-level errors would not allow the driver to reconnect.
* `SubgraphStep` now consults the parent graph features to determine cardinality of a property.
* Use of `Ctrl-C` in Gremlin Console now triggers closing of open remotes.
* Bumped SLF4J to 1.7.21 as previous versions suffered from a memory leak.
* Fixed a bug in `Neo4jGraphStepStrategy` where it wasn't defined properly as a `ProviderOptimizationStrategy`.
* Renamed `AndTest.get_g_V_andXhasXage_gt_27X__outE_count_gt_2X_name` to `get_g_V_andXhasXage_gt_27X__outE_count_gte_2X_name` to match the traversal being tested.
* Fixed a self-loop bug in `StarGraph`.
* Added configuration option for disabling `:remote` timeout with `:remote config timeout none`.
* Added `init-tp-spark.sh` to Gremlin Console binary distribution.
* Fixed bug where use of `:x` in a Gremlin Console initialization script would generate a stack trace.
* Added configuration options to Gremlin Driver and Server to override the SSL configuration with an `SslContext`.
* Added driver configuration settings for SSL: `keyCertChainFile`, `keyFile` and `keyPassword`.
* Fixed bug where transaction managed sessions were not properly rolling back transactions for exceptions encountered during script evaluation.
* Fixed bug in `:uninstall` command if the default `/ext` directory was not used.
* Added support to Gremlin Driver to allow either plain text or GSSAPI SASL authentication allowing the client to pass the SASL mechanism in the request.
* Improved dryRun functionality for the docs processor. It's now possible to dry run (or full run) only specific files.
* Added precompile of `ScriptInputFormat` scripts to `ScriptRecordReader` to improve performance.

==== Bugs

* TINKERPOP-906 Install plugin always fails after first unresolved dependency
* TINKERPOP-1088 Preserve Cardinality in Subgraph
* TINKERPOP-1092 Gremlin Console init script with :x throws exception
* TINKERPOP-1139 [Neo4JGraph] GraphTraversal with SubgraphStrategy removes addLabelStep (as("b"))
* TINKERPOP-1196 Calls to Result.one() might block indefinitely
* TINKERPOP-1215 Labeled a SideEffectCapStep cause problems.
* TINKERPOP-1242 ScriptEngineTest randomly hangs indefinately.
* TINKERPOP-1257 Bad SackTest variable use.
* TINKERPOP-1265 Managed Session Eval Exceptions Rollback
* TINKERPOP-1272 Gremlin Console distribution needs bin/init-tp-spark.sh
* TINKERPOP-1284 StarGraph does not handle self-loops correctly.
* TINKERPOP-1300 Many asserts around vertex/edge counts on graphs not applied
* TINKERPOP-1317 IoGraphTest throws error: URI is not hierarchical
* TINKERPOP-1318 java.lang.NoSuchMethodError: org/hamcrest/Matcher.describeMismatch
* TINKERPOP-1319 several FeatureRequirement annotations are incorrect in gremlin-test
* TINKERPOP-1320 GremlinGroovyScriptEngineFileSandboxTest throws error: URI is not hierarchical
* TINKERPOP-1324 Better error for invalid args to addV()
* TINKERPOP-1350 Server locks when submitting parallel requests on session
* TINKERPOP-1351 Number of connections going beyond the pool max size
* TINKERPOP-1352 Connection Pool doesn't always grow
* TINKERPOP-1359 Exception thrown when calling subgraph() on Neo4jGraph
* TINKERPOP-1360 intermittent error in spark-gremlin integration test

==== Improvements

* TINKERPOP-939 Neo4jGraph should support HighAvailability (Neo4jHA).
* TINKERPOP-1003 Setting up latest/current links for bins and docs.
* TINKERPOP-1020 Provide --dryRun selectivity for "half publishing" docs.
* TINKERPOP-1063 TinkerGraph performance enhancements
* TINKERPOP-1229 More Descriptive Messaging for :remote console
* TINKERPOP-1260 Log for validate-distribution.sh
* TINKERPOP-1263 Pass SASL mechanism name through with initial SASL response
* TINKERPOP-1267 Configure Console for no timeout on remote requests
* TINKERPOP-1269 More SSL settings for driver
* TINKERPOP-1295 Precompile ScriptInputFormat scripts once during initialization of ScriptRecordReader
* TINKERPOP-1301 Provide Javadoc for ScriptInput/OutputFormat's
* TINKERPOP-1302 Ctrl-C should kill open remotes in Console
* TINKERPOP-1312 .count().is(0) is not properly optimized
* TINKERPOP-1314 Improve error detection in docs preprocessor
* TINKERPOP-1354 Include all static enum imports in request validation for bindings *(breaking)*

[[release-3-1-2-incubating]]
=== TinkerPop 3.1.2 (Release Date: April 8, 2016)

* Fixed two `NullPointerException`-potential situations in `ObjectWritable`.
* Provided Docker script that allows the execution of several build tasks within a Docker container.
* Added a per-request `scriptEvaluationTimeout` option to the Gremlin Server protocol.
* Changed `DriverRemoteAcceptor` to send scripts as multi-line.
* Fixed a bug in `gremlin-driver` where connections were not returning to the pool after many consecutive errors.
* Fixed a bug where `tree()` did not serialize into GraphSON.
* Bumped to SLF4j 1.7.19.
* Bumped to Apache Hadoop 2.7.2.
* Fixed a bug in `gremlin-driver` where a really fast call to get a `Future` to wait for a result might not register an error raised from the server.
* Fixed a severe bug where `LP_O_OB_P_S_SE_SL_Traverser` was not registered with `GryoMapper`.
* The future from `GremlinExecutor.eval()` is completed after the entire evaluation lifecyle is completed.
* Spark `Memory` uses `collect().iterator()` instead of `toLocalIterator()` to reduce noise in Spark UI.
* Added the `:remote console` option which flips the Gremlin Console into a remote-only mode where all script evaluation is routed to the currently configured remote, which removes the need to use the `:>` command.
* Added `allowRemoteConsole()` to the `RemoteAcceptor` interface.
* The `:remote` for `tinkerpop.server` now includes an option to establish the connection as a "session".
* Provided an implementation for calls to `SessionedClient.alias()`, which formerly threw an `UnsupportedOperationException`.
* Bumped to commons-collections 3.2.2.
* Fixed a bug where `OrderGlobalStep` and `OrderLocalStep` were not incorporating their children's traverser requirements.
* Fixed a compilation bug in `TraversalExplanation`.
* Fixed bug where a session explicitly closed was being closed again by session expiration.
* Improved the recovery options for `gremlin-driver` after failed requests to Gremlin Server.
* Added `maxWaitForSessionClose` to the settings for `gremlin-driver`.
* Bumped to Netty 4.0.34.Final.
* Added "interpreter mode" for the `ScriptEngine` and Gremlin Server which allows variables defined with `def` or a type to be recognized as "global".
* Bumped to Apache Groovy 2.4.6.
* Added the `gremlin-archetype-server` archetype that demonstrates
* Added the `gremlin-archetype-tinkergraph` archetype that demonstrates a basic project that uses TinkerGraph.
* Added `gremlin-archetype` module to house TinkerPop "examples".
* Fixed a condition where `ConnectionPool` initialization in the driver would present a `NullPointerException` on initialization if there were errors constructing the pool in full.
* Fixed a bug in the round-robin load balancing strategy in the driver would waste requests potentially sending messages to dead hosts.
* Added new Provider Documentation book - content for this book was extracted from the reference documentation.
* Fixed a bug where multiple "close" requests were being sent by the driver on `Client.close()`.
* Fixed an `Property` attach bug that shows up in serialization-based `GraphComputer` implementations.
* Fixed a pom.xml bug where Gremlin Console/Server were not pulling the latest Neo4j 2.3.2.
* Fixed bug in "round robin" load balancing in `gremlin-driver` where requests were wrongly being sent to the same host.
* Prevented the spawning of unneeded reconnect tasks in `gremlin-driver` when a host goes offline.
* Fixed bug preventing `gremlin-driver` from reconnecting to Gremlin Server when it was restarted.
* Better handled errors that occurred on commits and serialization in Gremlin Server to first break the result iteration loop and to ensure commit errors were reported to the client.
* Added GraphSON serializers for the `java.time.*` classes.
* Improved the logging of the Gremlin Server REST endpoint as it pertained to script execution failures.
* `TraversalExplanation` is now `Serializable` and compatible with GraphSON and Gryo serialization.
* Fixed a problem with global bindings in Gremlin Server which weren't properly designed to handle concurrent modification.
* Deprecated `ScriptElementFactory` and made the local `StarGraph` globally available for `ScriptInputFormat`'s `parse()` method.
* Improved reusability of unique test directory creation in `/target` for `AbstractGraphProvider`, which was formerly only available to Neo4j, by adding `makeTestDirectory()`.
* Optimized memory-usage in `TraversalVertexProgram`.
* `Graph` instances are not merely "closed" at the end of tests, they are "cleared" via `GraphProvider.clear()`, which should in turn cleans up old data for an implementation.
* Expanded the Gremlin Server protocol to allow for transaction management on in-session requests and updated the `gremlin-driver` to take advantage of that.
* Greatly reduced the amount of objects required in OLAP for the `ReducingBarrierStep` steps.
* Improved messages for the different distinct "timeouts" that a user can encounter with Gremlin Server.

==== Bugs

* TINKERPOP-1041 StructureStandardTestSuite has file I/O issues on Windows
* TINKERPOP-1105 SparkGraphComputer / Null Pointer Exceptions for properties traversals
* TINKERPOP-1106 Errors on commit in Gremlin Server don't register as exception on driver
* TINKERPOP-1125 RoundRobin load balancing always uses the second Host when size = 2
* TINKERPOP-1126 A single Host spawns many reconnect tasks
* TINKERPOP-1127 client fails to reconnect to restarted server
* TINKERPOP-1146 IoTest are not clearing the db after the test run
* TINKERPOP-1148 ConcurrentModificationException with bindings in Gremlin Server
* TINKERPOP-1150 Update pom file dependencies to work with Neo4j 2.3.2
* TINKERPOP-1159 Client sends multiple session close messages per host
* TINKERPOP-1168 Switch plugins in docs preprocessor
* TINKERPOP-1172 Reconnect to Gremlin Server previously marked as dead
* TINKERPOP-1175 Anonymous traversals can't be explained
* TINKERPOP-1184 Sessions not being closed properly
* TINKERPOP-1216 OrderStep or O_Traverser is broken
* TINKERPOP-1239 Excessive continual failure for requests can cause TimeoutException in driver
* TINKERPOP-1245 Gremlin shell starts incorrectly on OS X due to awk difference
* TINKERPOP-1251 NPE in ObjectWritable.toString
* TINKERPOP-1252 Failed Neo4j transaction can leave Neo4jTransaction in inconsistent state

==== Improvements

* TINKERPOP-732 gremlin-server GraphSON serializer issue with tree()
* TINKERPOP-916 Develop a better "simple" driver for testing and example purposes
* TINKERPOP-937 Extract the implementations sections of the primary documentation to its own book
* TINKERPOP-956 Connection errors tend to force a complete close of the channel
* TINKERPOP-1039 Enable auto-commit for session'd requests.
* TINKERPOP-1068 Bump to support jbcrypt-0.4m.jar
* TINKERPOP-1080 Bump Netty version - 4.0.34.Final
* TINKERPOP-1085 Establish TinkerPop "example" projects
* TINKERPOP-1096 Support aliasing for sessions in Gremlin Server
* TINKERPOP-1097 Gremlin Console supporting sessions
* TINKERPOP-1107 Provide a way to support global variables with sandboxing enabled
* TINKERPOP-1109 Make Gremlin Console better suited for system level installs
* TINKERPOP-1131 TraversalVertexProgram traverser management is inefficient memory-wise.
* TINKERPOP-1135 Improve GraphSON representation of java.time.* classes
* TINKERPOP-1137 Deprecate ScriptElementFactory and make star graph globally available
* TINKERPOP-1138 Improve messaging on server timeouts
* TINKERPOP-1147 Add serialization for TraversalExplanation
* TINKERPOP-1160 Add timeout configuration for time to wait for connection close
* TINKERPOP-1165 Tooling Support: Compile with -parameters
* TINKERPOP-1176 Bump Groovy version - 2.4.6
* TINKERPOP-1177 Improve documentation around Spark's storage levels
* TINKERPOP-1197 Document Gremlin Server available metrics
* TINKERPOP-1198 Bump commons-collections to 3.2.2
* TINKERPOP-1213 missing docs for has(label, key, value)
* TINKERPOP-1218 Usage of toLocalIterator Produces large amount of Spark Jobs

[[release-3-1-1-incubating]]
=== TinkerPop 3.1.1 (Release Date: February 8, 2016)

* Made `GryoRecordReader` more robust to 0 byte record splits.
* Fixed a constructor/serialization bug in `LP_O_OB_S_SE_SL_Traverser`.
* Added a lazy iterator, memory safe implementation of MapReduce to `SparkGraphComputer`.
* Added `MapReduce.combine()` support to `SparkGraphComputer`.
* Bumped to Neo4j 2.3.2.
* Fixed Java comparator contract issue around `Order.shuffle`.
* Optimized a very inefficient implementation of `SampleLocalStep`.
* Reduced the complexity and execution time of all `AbstractLambdaTraversal` instances.
* `DefaultTraversal` has a well defined `hashCode()` and `equals()`.
* Added serializers to Gryo for `java.time` related classes.
* Integrated `NumberHelper` in `SackFunctions`.
* Deprecated `VertexPropertyFeatures.supportsAddProperty()` which effectively was a duplicate of `VertexFeatures.supportsMetaProperties`.
* The Spark persistence `StorageLevel` can now be set for both job graphs and `PersistedOutputRDD` data.
* Added to the list of "invalid binding keys" allowed by Gremlin Server to cover the private fields of `T` which get exposed in the `ScriptEngine` on static imports.
* Added `BulkDumperVertexProgram` that allows to dump a whole graph in any of the supported IO formats (GraphSON, Gryo, Script).
* Fixed a bug around duration calculations of `cap()`-step during profiling.
* It is possible to completely avoid using HDFS with Spark if `PersistedInputRDD` and `PersistedOutpuRDD` are leveraged.
* `InputRDD` and `OutputRDD` can now process both graphs and memory (i.e. sideEffects).
* Removed Groovy specific meta-programming overloads for handling Hadoop `FileSystem` (instead, its all accessible via `FileSystemStorage`).
* Added `FileSystemStorage` and `SparkContextStorage` which both implement the new `Storage` API.
* Added `Storage` to the gremlin-core io-package which providers can implement to allow conventional access to data sources (e.g. `ls()`, `rm()`, `cp()`, etc.).
* Bumped to Spark 1.5.2.
* Bumped to Groovy 2.4.5.
* Added `--noClean` option in `bin/process-docs.sh` to prevent the script from cleaning Grapes and HDFS.
* Execute the `LifeCycle.beforeEval()` in the same thread that `eval()` is executed in for `GremlinExecutor`.
* Improved error handling of Gremlin Console initialization scripts to better separate errors in initialization script I/O versus execution of the script itself.
* Fixed a bug in `Graph.OptOut` when trying to opt-out of certain test cases with the `method` property set to "*".
* Added another `BulkLoader` implementation (`OneTimeBulkLoader`) that doesn't store temporary properties in the target graph.
* Added option to allow for a custom `ClassResolver` to be assigned to a `GryoMapper` instance.
* Fixed a `SparkGraphComputer` sorting bug in MapReduce that occurred when there was more than one partition.
* Added `strictTransactionManagement` to the Gremlin Server settings to indicate that the `aliases` parameter must be passed on requests and that transaction management will be scoped to the graphs provided in that argument.
* Fixed a `NullPointerException` bug in `PeerPressureVertexProgram` that occurred when an adjacency traversal was not provided.
* Standardized "test data directories" across all tests as generated by `TestHelper`.
* Fixed a bug in Gremlin Server where error messages were not always being passed back in the `statusMessage` field of the `ResponseMessage`.
* Added validation for parameter `bindings` to ensure that keys were `String` values.
* Improved Transaction Management consistency in Gremlin Server.
* Added `FileSandboxExtension` which takes a configuration file to white list methods and classes that can be used in `ScriptEngine` execution.
* Deprecated `SandboxExtension` and `SimpleSandboxExtension` in favor of `AbstractSandboxExtension` which provides better abstractions for those writing sandboxes.
* Fixed a long standing "view merge" issue requiring `reduceByKey()` on input data to Spark. It is no longer required.
* Added `Spark` static object to allow "file system" control of persisted RDDs in Spark.
* Added a Spark "job server" to ensure that persisted RDDs are not garbage collected by Spark.
* Improved logging control during builds with Maven.
* Fixed settings that weren't being passed to the Gremlin Driver `Cluster` through configuration file.
* `Column` now implements `Function`. The modulator `by(valueDecr)` can be replaced by `by(values,decr)` and thus, projection and order are separated.
* Added `InputRDDFormat` which wraps an `InputRDD` to make it accessible to Hadoop and not just Spark.
* Added `AbstractSparkTest` which handles closing `SparkContext` instances between tests now that we support persisted contexts.
* Fixed a serialization bug in `GryoSerializer` that made it difficult for graph providers to yield `InputRDDs` for `SparkGraphComputer`.
* `SparkGraphComputer` is now tested against Gryo, GraphSON, and `InputRDD` data sources.
* `HadoopElementIterator` (for Hadoop-Gremlin OLTP) now works for any `InputFormat`, not just `FileInputFormats`.
* Added `Traverser.Admin.getTags()` which are used to mark branches in a traversal (useful in `match()` and related future steps).
* Fixed the `Future` model for `GiraphGraphComputer` and `SparkGraphComputer` so that class loaders are preserved.
* Added support for arbitrary vertex ID types in `BulkLoaderVertexProgram`.
* Deprecated `credentialsDbLocation` from `SimpleAuthenticator` in Gremlin Server.
* `TinkerGraph` has "native" serialization in GraphSON, which enables it to be a return value from Gremlin Server.
* Improved the ability to embed Gremlin Server by providing a way to get the `ServerGremlinExecutor` and improve reusability of `AbstractEvalOpProcessor` and related classes.
* Added `Authenticator.newSaslNegotiator(InetAddress)` and deprecated the zero-arg version of that method.
* `ProfileStep` is now available off of `Traversal` via `profile()`. To be consistent with `Traversal.explain()`.
* If no comparator is provided to `order()`, `Order.incr` is assumed (previously, an exception occurred).
* Fixed various Gremlin-Groovy tests that assumed `toString()`-able ids.
* Split TinkerPop documentation into different directories.
* Added `explain()`-step which yields a `TraversalExplanation` with a pretty `toString()` detailing the compilation process.
* Fixed a traversal strategy ordering bug in `AdjacentToIncidentStrategy` and `IncidentToAdjacentStrategy`.
* Made a number of changes to improve traversal startup and execution performance.
* Added support for 'gremlin.tinkergraph.graphLocation' to accept a fully qualified class name that implements `Io.Builder` interface.

==== Bugs

* TINKERPOP-763 IsStep broken when profiling is enabled.
* TINKERPOP-972 Cluster::close does not shut down its executor
* TINKERPOP-973 BLVP shouldn't clear configuration properties
* TINKERPOP-976 Fail earlier if invalid version is supplied in validate-distribution.sh
* TINKERPOP-977 Dead link to traversal javadocs
* TINKERPOP-979 ComputerVerificationStrategy not picking up Order local traversal
* TINKERPOP-985 shouldPersistDataOnClose makes incorrect feature check
* TINKERPOP-990 Mixed types in VertexPropertyTest
* TINKERPOP-993 cyclicPath is not(simplePath)
* TINKERPOP-997 FeatureRequirementSet.SIMPLE should not require multi-property *(breaking)*
* TINKERPOP-1000 GremlinGroovyScriptEngineOverGraphTest failures
* TINKERPOP-1001 SugarLoaderPerformanceTest contains hardcoded vertex ids
* TINKERPOP-1002 Should rollback transaction after catching on close
* TINKERPOP-1006 Random error during builds: shouldReloadClassLoaderWhileDoingEvalInSeparateThread()
* TINKERPOP-1011 HadoopGraph can't re-attach when the InputFormat is not a FileInputFormat
* TINKERPOP-1012 BulkLoaderVertexProgram shouldn't assume vertex IDs of type Long
* TINKERPOP-1025 Solve SparkContext Persistence Issues with BulkLoaderVertexProgram
* TINKERPOP-1027 Merge view prior to writing graphRDD to output format/rdd
* TINKERPOP-1036 Support self-looping edges in IO
* TINKERPOP-1052 @Graph.OptOut causes Exception during Suite setup
* TINKERPOP-1060 LambdaRestrictionStrategy too restrictive
* TINKERPOP-1075 Profile duration of cap step seems broken.
* TINKERPOP-1083 Traversal needs a hashCode() and equals() definition.
* TINKERPOP-1089 Order.shuffle implementation is too fragile
* TINKERPOP-1119 LP_O_OB_S_SE_SL_Traverser doesn't have a protected constructor().

==== Improvements

* TINKERPOP-320 BulkDumperVertexProgram
* TINKERPOP-379 MessageScope.Local.setStaticMessage(M msg)
* TINKERPOP-824 Do we need runtime BigDecimal in more places?
* TINKERPOP-859 Provide a more general way to set log levels in plugins
* TINKERPOP-860 Bindings applied to the PluginAcceptor should appear to Gremlin Server
* TINKERPOP-886 Allow any GraphReader/Writer to be persistence engine for TinkerGraph
* TINKERPOP-891 Re-examine Sandboxing Abstractions
* TINKERPOP-912 Improve the ability to embed Gremlin Server with Channelizer injection
* TINKERPOP-928 Use directories to separate different books
* TINKERPOP-930 Tie Alias to Transaction Manager in Gremlin Server
* TINKERPOP-938 Add a "clear SNAPSHOT jars" section to the process-docs.sh.
* TINKERPOP-941 Improve error message for wrong order().by() arguments
* TINKERPOP-943 Warn if Gremlin Server is running prior to generating docs
* TINKERPOP-945 Exceptions should allow me to include root cause if/when available
* TINKERPOP-952 Include Cardinality.list example in VertexProperty section of main docs.
* TINKERPOP-954 Consistent test directory usage
* TINKERPOP-957 Improve speed of addV()
* TINKERPOP-964 Test XXXGraphComputer on a Hadoop2 cluster (non-pseudocluster).
* TINKERPOP-970 ProfileStep should be off Traversal, not GraphTraversal
* TINKERPOP-978 Native TinkerGraph Serializers for GraphSON
* TINKERPOP-981 Deprecate support for credentialsDbLocation in Gremlin Server Config
* TINKERPOP-982 valuesDecr, valuesIncr, keysDecr, and valuesDecr is lame.
* TINKERPOP-983 Provide a way to track open Graph instances in tests
* TINKERPOP-984 Use GraphProvider for id conversion in Groovy Environment test suite
* TINKERPOP-987 Use tinkerpop.apache.org URL in all documentation and homepage
* TINKERPOP-988 SparkGraphComputer.submit shouldn't use ForkJoinPool.commonPool
* TINKERPOP-992 Better support for schema driven Graphs in IO related tests
* TINKERPOP-994 Driver using deprecated Rebindings Still
* TINKERPOP-995 Add Authenticator.newSaslNegotiator(InetAddress)
* TINKERPOP-996 Please delete old releases from mirroring system
* TINKERPOP-998 Deprecate VertexPropertyFeatures.FEATURE_ADD_PROPERTY
* TINKERPOP-1009 Add a CAUTION to documentation about HadoopGraph and getting back elements
* TINKERPOP-1013 Traverser tags as a safer way of using path labels
* TINKERPOP-1018 Allow setting for maxContentLength to be set from yaml in driver
* TINKERPOP-1019 Convert println in test to SLF4j
* TINKERPOP-1022 Automatically warm up ops handlers
* TINKERPOP-1023 Add a spark variable in SparkGremlinPlugin like we do hdfs for HadoopGremlinPlugin
* TINKERPOP-1026 BVLP should store vertex IDs as String
* TINKERPOP-1033 Store sideEffects as a persisted RDD
* TINKERPOP-1035 Better Consistency in Gremlin Server Transaction Management
* TINKERPOP-1045 Client-Side Hangs when attempting to access a HashMap with Keys of type Integer
* TINKERPOP-1047 TinkerGraph GraphSON storage format broken
* TINKERPOP-1051 Add note in best practice docs about gremlin server heap setting
* TINKERPOP-1055 Gremlin Console FileNotFoundException can be misleading
* TINKERPOP-1062 Make LifeCycle beforeEval execute in same thread as eval operation
* TINKERPOP-1064 Allow a ClassResolver to be added to GryoMapper construction
* TINKERPOP-1065 Fix some typos and clarify some wording in the TinkerPop documentation
* TINKERPOP-1066 Add ioRegistries configuration to GraphSON MessageSerializer
* TINKERPOP-1067 Update Groovy to 2.4.5
* TINKERPOP-1072 Allow the user to set persistence options using StorageLevel.valueOf()
* TINKERPOP-1073 HadoopGraph toString() is weird for Spark PersitedRDD data.
* TINKERPOP-1086 Include gryo serializers for java.time related classes
* TINKERPOP-1087 Add has()/order() to FilterRankStrategy
* TINKERPOP-1093 Add Spark init.sh script and update dev documentation.
* TINKERPOP-1100 Look deeply into adding combine()-support in Spark MapReduce.
* TINKERPOP-1117 InputFormatRDD.readGraphRDD requires a valid gremlin.hadoop.inputLocation, breaking InputFormats (Cassandra, HBase) that don't need one

[[release-3-1-0-incubating]]
=== TinkerPop 3.1.0 (Release Date: November 16, 2015)

This release also includes changes from <<release-3-0-1-incubating, 3.0.1-incubating>> and <<release-3-0-2-incubating, 3.0.2-incubating>>.

* Fixed bug in Gryo and GraphSON (with embedded types) serialization for serialization of results returned from `Map.entrySet()`.
* `Transaction` settings for `onReadWrite` and `onClose` are now `ThreadLocal` in nature of standard transactions.
* Optimized `BulkLoaderVertexProgram`. It now uses `EventStrategy` to monitor what the underlying `BulkLoader` implementation does (e.g. whether it creates a new vertex or returns an existing).
* Integrated `NumberHelper` in `SumStep`, `MinStep`, `MaxStep` and `MeanStep` (local and global step variants).
* Gremlin Console remoting to Gremlin Server now supports a configuration option for assigning aliases.
* `CountMatchAlgorithm`, in OLAP, now biases traversal selection towards those traversals that start at the current traverser location to reduce message passing.
* Fixed a file stream bug in Hadoop OLTP that showed up if the streamed file was more than 2G of data.
* Added the ability to set thread local properties in `SparkGraphComputer` when using a persistent context.
* Bumped to Neo4j 2.3.0.
* Deprecated "rebindings" as an argument to Gremlin Server and replaced it with "aliases".
* Added `PersistedInputRDD` and `PersistedOutputRDD` which enables `SparkGraphComputer` to store the graph RDD in the context between jobs (no HDFS serialization required).
* Renamed the `public static String` configuration variable names of TinkerGraph (deprecated old variables).
* Added `GraphComputer.configure(key,value)` to allow engine-specific configurations.
* `GraphStep` is no longer in the `sideEffect`-package and is now in `map`-package (breaking change).
* Added support for mid-traversal `V()`-steps (`GraphStep` semantics updated).
* Fixed `Number` handling in `Operator` enums. Prior this change a lot of operations on mixed `Number` types returned a wrong result (wrong data type).
* Fixed a bug in Gremlin Server/Driver serializer where empty buffers were getting returned in certain cases.
* Renamed `ConjunctionX` to `ConnectiveX` because "conjunction" is assumed "and" (disjunction "or"), where "connective" is the parent concept.
* Removed `PathIdentityStep` as it was a hack that is now solved by `Traversal.Admin.addTraverserRequirement()`.
* Added `Traversal.Admin.addTraverserRequirement()` to allow a traversal strategy or source to add requirements (not only step determined anymore).
* Added `TraverserRequirement.ONE_BULK` to state the traverser does not handle bulk.
* Added `GraphTraversalSource.withBulk(boolean)` to enabled users to compute only using `bulk=1`.
* Gremlin Server supports Netty native transport on linux.
* Removed the need for `GFunction` (etc.) closure wrappers in Gremlin-Groovy as `as Function` can be used to convert closures accordingly.
* Added `SelectColumnStep` (`select(keys)` and `select(values)`). Deprecated `mapKeys()` and `mapValues()`.
* Renamed `gremlin.hadoop.graphInputRDD` and `gremlin.hadoop.graphOutputRDD` to `gremlin.spark.graphInputRDD` and `gremlin.spark.graphOutputRDD`, respectively.
* Fixed a bug in `FoldStep` around bulking. This could be a breaking change, but it is the correct semantics.
* Previous `group()`-behavior steps are accessible via the deprecated `groupV3d0()`-steps.
* `GroupStep` and `GroupSideEffectStep` now do lazy reductions to reduce memory footprint. Breaking change for `group()` semantics.
* Added `GroupStepHelper` with various static methods and classes that are used by both `GroupStep` and `GroupSideEffectStep`.
* Added `BarrierStep` interface with `processAllStarts()` method which process all starts up to yielding the barrier result.
* Fixed a severe threading issue in `TinkerGraphComputer`.
* The location of the jars in HDFS is now `hadoop-gremlin-x.y.z-libs` to ensure multiple TinkerPop versions don't clash.
* `GiraphGraphComputer` will only upload the jars to HDFS if it doesn't already exist (to help speed up startup time).
* `GiraphGraphComputer.workers()` is smart about using threads and machines to load balance TinkerPop workers across cluster.
* `GraphComputer.workers(int)` allows the user to programmatically set the number of workers to spawn.
* Added `GryoSerializer` as the new recommended Spark `Serializer`. Handles `Graph` and `GryoMapper` registries.
* `GryoPool` now makes use of `GryoPool.Builder` for its construction.
* Bumped to Apache Hadoop 2.7.1.
* Bumped to Apache Giraph 1.1.0.
* Bumped to Apache Spark 1.5.1.
* Split Hadoop-Gremlin apart such there is now `hadoop-gremlin`, `spark-gremlin`, and `giraph-gremlin` (and respective `GremlinPlugins`).
* Added `LambdaCollectingBarrierStep` which generalizes `NoOpBarrierStep` and allows for `barrier(normSack)`-type operations.
* Fixed bugs in the Gremlin Server's NIO protocol both on the server and driver side.
* Added `Path.popEquals(Pop,Object)` to check for path equality based on `Pop` (useful for `TraverserRequirement.LABELED_PATH`).
* Added `Operator.assign` to allow setting a direct value.
* `Operator` is now a `BinaryOperator<Object>` with appropriate typecasting for respective number operators.
* Simplified `SackValueStep` so it now supports both `sack(function)` and sack(function).by()`. Deprecated `sack(function,string)`.
* Added `Parameters` object to allow for the parameters of a step to be retrieved at runtime via a traversal.
* Redesigned (though backwards compatible) `AddEdgeStep`, `AddVertexStep`, and `AddPropertyStep` (and respective `GraphTraversal` API).
* Added `GraphTraversalSource.inject()` so users can spawn a traverser with non-graph objects.
* `GraphStep` can now take a single argument `Collection` which is either elements or element ids (i.e. `g.V([1,2,3])` is supported now).
* Added `LoopsStep` to make the loop counter accessible within `repeat()`, `until()` and `emit()`.
* Gephi Plugin no longer requires manual insert of `store` steps to visualize a traversal.
* Added a `TinkerIoRegistry` that registers a custom serializer for Gryo that will serialize an entire `TinkerGraph` instance.
* Added configuration options to Gephi Plugin for setting the size of nodes visualized.
* Replaced `DedupBijectionStrategy` with the more effective `FilterRankingStrategy`.
* `ComputerAwareSteps` must not only handle step ids, but also step labels.
* Renamed `B_O_P_SE_SL_Traverser` to `B_LP_O_P_SE_SL_Traverser` as it now supports `TraverserRequirement.LABELED_PATH`.
* Added `B_LP_O_S_SE_SL_Traverser` in support of `TraverserRequirement.LABELED_PATH`.
* Added `TraverserRequirement.LABELED_PATH` which only generates path data for steps that are labeled (greatly increases the likelihood of bulking).
* Fixed a bug in `Path` usage that required an API update: `Path.addLabel()` is now `Path.extend(Set<String>)` and `Traverser.addLabels(Set<String>)`.
* Made `Path` iterable, so that it can be `unfold()`'ed and used by local steps like `min(local)`, `max(local)`, etc.
* `WhereTraversalStep` and `WherePredicateStep` are now the only "special" `Scoping` steps after `MatchStartStep` in `match()`.

==== Bugs

* TINKERPOP-774 order / dedup issues
* TINKERPOP-799 [Proposal] with()-modulator for stream level variable binding.
* TINKERPOP-801 groupCount() fails for vertices (elements?) (using Spark)
* TINKERPOP-811 AddPropertyStepTest fails "all of a sudden"
* TINKERPOP-823 addV() broken for multi-value properties
* TINKERPOP-843 Misspecified HADOOP_GREMLIN_LIBS generates NullPointerException
* TINKERPOP-857 Add GraphComputer.config(key,value)
* TINKERPOP-895 Use "as BinaryOperator" and remove GBinaryOperator
* TINKERPOP-903 Fix empty buffer return upon buffer capacity exceeded
* TINKERPOP-910 In session transaction opened from sessionless request
* TINKERPOP-918 ComputerVerificationStrategy is too restrictive
* TINKERPOP-926 Renamed TinkerGraph public statics to common pattern used for other statics.
* TINKERPOP-948 AbstractGremlinProcessTest.checkMap not asserted in GroupTest
* TINKERPOP-953 Artifact equality is not evaluating properly
* TINKERPOP-955 HashMap$Node not serializable

==== Improvements

* TINKERPOP-297 Ensure Consistent Behavior Over Deleted Elements *(breaking)*
* TINKERPOP-333 Support VertexProperty in PartitionStrategy
* TINKERPOP-391 More fluency in GraphComputer for parameterization.
* TINKERPOP-616 Use Spark 1.3.0 in Hadoop-Gremlin.
* TINKERPOP-624 Passing Detached/Referenced to Graph.vertices/edge()
* TINKERPOP-680 Configurable Channelizer for Gremlin Driver
* TINKERPOP-728 Improve Remote Graph Object Treatment in Console
* TINKERPOP-756 Provide a strict parsing option for GraphMLReader
* TINKERPOP-760 Make loop counter accessible within repeat()
* TINKERPOP-762 Allow mid-traversal V() (and E())
* TINKERPOP-765 Decompose AbstractTransaction for different transactional contexts *(breaking)*
* TINKERPOP-767 Path should play well with "local" steps.
* TINKERPOP-768 MatchStep in OLAP should be smart about current vertex.
* TINKERPOP-769 Make the introduction of the TP3 docs story better.
* TINKERPOP-772 TraverserRequirement.LABELED_PATH
* TINKERPOP-796 Support merge binary operator for Gremlin sacks *(breaking)*
* TINKERPOP-798 [Proposal] Rename mapKeys()/mapValues() to select(keys) and select(values).
* TINKERPOP-802 Provide sack(object) so that the sack can be directly set.
* TINKERPOP-803 A better solution to g.V(someCollection.toArray())
* TINKERPOP-805 Enforce AutoCloseable Semantics on Transaction *(breaking)*
* TINKERPOP-821 Improve testing around TraversalHelper around recursive methods
* TINKERPOP-825 [Proposal] SetBulkStep (sideEffectStep)
* TINKERPOP-826 OneToManyBarrierStrategy
* TINKERPOP-827 Add a console session to the PageRank section of the docs.
* TINKERPOP-829 TinkerGraphComputer should support the user specified thread/worker count.
* TINKERPOP-835 Shade Jackson Dependencies *(breaking)*
* TINKERPOP-836 Support Hadoop2 in place of Hadoop1
* TINKERPOP-850 Reduce Graph.addVertex overload ambiguity *(breaking)*
* TINKERPOP-851 GroupCountStep needs a by() for the count.
* TINKERPOP-861 Solve "The Number Problem" for Operator (and follow on operators)
* TINKERPOP-863 [Proposal] Turn off bulking -- or is there something more general? (hope not).
* TINKERPOP-866 GroupStep and Traversal-Based Reductions *(breaking)*
* TINKERPOP-868 Allow Spark Gremlin Computer to Reuse Spark Contexts
* TINKERPOP-874 Rename Gremlin-Spark properties using gremlin.spark prefix. *(breaking)*
* TINKERPOP-876 Rename VendorOptimizationStrategy XXXOptimizationStrategy *(breaking)*
* TINKERPOP-879 Remove deprecated promoteBindings from GremlinExecutor *(breaking)*
* TINKERPOP-885 Change Transaction.onReadWrite() to be a ThreadLocal setting *(breaking)*
* TINKERPOP-888 GraphTraversal.property overloads *(breaking)*
* TINKERPOP-896 Simplify the {{withSack}} methods of {{GraphTraversalSource}}. *(breaking)*
* TINKERPOP-897 Remove deprecated GSupplier, GFunction, GConsumer, etc. methods. *(breaking)*
* TINKERPOP-898 Rename ConjuctionP and ConjuctionStep to ConnectiveP and ConnectiveStep *(breaking)*
* TINKERPOP-899 Bump to the latest version of Neo4j.
* TINKERPOP-900 Provide by(object) which compiles to by(constant(object))
* TINKERPOP-901 Option for use of Netty epoll on Linux to reduce GC pressure
* TINKERPOP-904 BulkLoaderVertexProgram optimizations
* TINKERPOP-905 Harden time oriented tests in ResultQueueTest
* TINKERPOP-907 getters for RepeatStep.untilTraversal and RepeatStep.emitTraversal
* TINKERPOP-908 Use line breaks in documentation
* TINKERPOP-909 Improve steps that handle numeric data
* TINKERPOP-911 Allow setting Thread Specific Spark JobGroup/Custom Properties based on hadoop conf
* TINKERPOP-913 Rename Gremlin Server arguments rebinding to alias
* TINKERPOP-914 DriverRemoteAcceptor in Gremlin Console supports aliases
* TINKERPOP-917 Add HadoopGraph.open(String)
* TINKERPOP-922 Add a book for Developer Documentation
* TINKERPOP-923 Add a book for Tutorials
* TINKERPOP-925 Use persisted SparkContext to persist an RDD across Spark jobs.
* TINKERPOP-931 Make it possible to extend the core OpProcessor implementations
* TINKERPOP-933 Improve release process to get files named properly
* TINKERPOP-935 Add missing "close" operation to the session opProcessor docs

== TinkerPop 3.0.0 (A Gremlin Rāga in 7/16 Time)

image::https://raw.githubusercontent.com/apache/tinkerpop/master/docs/static/images/gremlin-hindu.png[width=225]

[[release-3-0-2-incubating]]
=== TinkerPop 3.0.2 (Release Date: October 19, 2015)

* Cleaned up `ext/` directory when plugin installation fails for `gremlin-server` and `gremlin-console`.
* Fixed issues in `gremlin-server` when configured for HTTP basic authentication.
* Made `BulkLoaderVertexProgram` work for any persistent TP3-supporting graph (input and output).
* `TreeSideEffectStep` now implements `PathProcessor` which fixed a `ComputerVerificationStrategy` issue.
* Added a shell script that verifies source and binary distributions.
* Fixed a bulk related bug in `GroupStep` when used on `GraphComputer` (OLAP).
* Gremlin Server binary distribution now packages `tinkergraph-gremlin` and `gremlin-groovy` as plugins to be consistent with Gremlin Console's packaging.
* The `RepeatStep` clauses (`until()`,`emit()`,`repeat()`) can only be set at most one time in order to prevent user confusion.
* Fixed a `clone()` bug in `RepeatStep`, `TreeStep`, `GroupCountStep`, `GroupStep`, and `TraversalRing`.
* Fixed a thread context bug in `TinkerGraphComputer`.
* Fixed issues with the `gremlin-driver` related to hanging connections in certain conditions.
* TinkerGraph now has an option for persistence where the data is saved on `close()` and, if present, loaded on `open()`.
* Added an overload for `GremlinExecutor.eval()` that takes a `Lifecycle` object to override some default settings from `GremlinExecutor.Builder`.
* Improved session closing for transactional graphs during shutdown of Gremlin Server.
* Fixed id parameter used in tests for `GroovyStoreTest` and `GroovyRepeatTest` to not be treated as an embedded string.
* `GraphStep` will convert any `Vertex` or `Edge` ids to their id `Object` prior to submission to `GraphComputer` (OLAP).

==== Bugs

* TINKERPOP-814 ConnectionPool can fill with dead Connections
* TINKERPOP-816 Gryo deserialization of error response with null message causes NPE and protocol desync
* TINKERPOP-817 Gryo serialization of large responses fails and causes protocol desync
* TINKERPOP-840 TreeTest Is not being ignored via ComputerVerificationStrategy
* TINKERPOP-849 gremlin-server doesn't close sessions on 'close' opcode
* TINKERPOP-855 sasl authentication type error due to Json format
* TINKERPOP-865 Errors with HTTP REST basic auth
* TINKERPOP-867 TinkerGraphProvider does not initialize temp dir
* TINKERPOP-870 Rebound client requires a connection to occur on the underlying client.
* TINKERPOP-877 Driver hangs if SSL enabled on server but not on client

==== Improvements

* TINKERPOP-828 TinkerGraph can supportPersistence(), should we allow it.
* TINKERPOP-830 process-docs.sh introduces extra white space dependent on console width
* TINKERPOP-839 Docs should have a ${version.number} under the logo.
* TINKERPOP-852 A shell script that validates the distribution artifacts at release time
* TINKERPOP-853 TinkerPop Logo in JavaDoc index.html
* TINKERPOP-858 Cleanup after failed :install

[[release-3-0-1-incubating]]
=== TinkerPop 3.0.1 (Release Date: September 2, 2015)

* `Compare` now uses `BigDecimal` internally to ensure that precision is not lost on standard number comparisons.
* Renamed `ComputerVerificationStrategy` to `VerificationStrategy` so all the verification strategies can use it.
* Added `StandardVerificationStrategy` that throws exceptions for illegal traversal patterns on the standard engine (which extends to `GraphComputer`).
* Added `GraphFeatures.supportsConcurrentAccess()` to allows `Graph` implementations to signify if multiple instances can access the same data.
* Clarified semantics of `Transaction.close()` in unit tests - now refers only to closing the current transaction in the current thread.
* `Neo4jGraph` no longer uses `OptOut` on `TransactionTest.shouldRollbackOnCloseWhenConfigured` (formerly `shouldRollbackOnShutdownWhenConfigured`)
* Gremlin Server initialization scripts can now return a `Map` of values that will become global bindings for the server.
* Introduced the `--dryRun` option to the document generation process which ignores actual script execution in the Gremlin Console.
* Fixed bug in `EventStrategy` around property changed events when calling `property` without cardinality or meta-property values.
* Improved support for the `Accept` header for REST-based requests in Gremlin Server.
* `GraphFactory` now allows specification of the class to use to instantiate the `Graph` through the `GraphFactoryClass` annotation.
* Added `wrapAdjacencyList` and `unwrapAdjacencyList` options to `GraphSONWriter` and `GraphSONReader` respectively, thus allowing valid JSON to be written/read if the user desires.
* Added Gremlin Server/Driver authentication support via SASL.
* Added Basic HTTP authentication support for REST in Gremlin Server.
* Added Gremlin Server plugin to help with "credential graph" management (used in conjunction with authentication features of Gremlin Server).
* Added "secure" Gremlin Server/Driver example configuration files.
* Adjusted configuration for javadoc generation to eliminate error messages.
* Removed "reserved" graph concept names from tests (e.g. "label", "edge", "value") to support the convention of avoiding these strings for property names.
* Introduced `GraphProvider.Descriptor` which annotates a `GraphProvider` implementation to describe what `GraphComputer` implementation will be used.
* Modified `OptOut` to include a `computers` attribute which allows the `Graph` to opt-out of computer-based tests for specific computation engines.
* Added a `SandboxExtension` that can be plugged into `TypeCheckedCustomizerProvider` and `CompileStaticCustomizerProvider` to control classes and methods that can be used in the `GremlinGroovyScriptEngine`.
* Added a number of new `ImportCustomizerProvider` implementations such as, `TimedInterruptCustomizerProvider`, `TypeCheckedCustomizerProvider` and others.
* Refactored `GremlinGroovyScriptEngine` to make more general use of `ImportCustomizerProvider` implementations.
* Removed `SecurityCustomizerProvider` class and the "sandbox" configuration on the `ScriptEngines` class - this was an experimental feature and not meant for public use.
* Removed dependency on `groovy-sandbox` from the `gremlin-groovy` module.

==== Bugs

* TINKERPOP-770 Exception while AddPropertyStep tries to detach vertex property
* TINKERPOP-780 Use of fold() in repeat()
* TINKERPOP-782 map(Traversal) should declare requirements of child
* TINKERPOP-785 Gremlin Server Not Properly Reporting Port Conflict
* TINKERPOP-792 select at start of match traversal on Map can fail
* TINKERPOP-794 IncidentToAdjecentStrategy malfunction
* TINKERPOP-804 Failed installing neo4j-gremlin extension on Windows 7
* TINKERPOP-822 Neo4j GraphStep with element arguments ignores has  *(breaking)*

==== Improvements

* TINKERPOP-576 Gremlin Server Authentication
* TINKERPOP-582 Remove Groovy Sandbox Dependency
* TINKERPOP-610 General graph concept names in test schema
* TINKERPOP-656 IoRegistry Chaining
* TINKERPOP-690 Be able to OPT_OUT for Standard, but not Computer *(breaking)*
* TINKERPOP-699 GraphSON writeGraph not producing valid json object
* TINKERPOP-750 Compare should not have special case for Number
* TINKERPOP-752 Make Gremlin Server Better Respect ACCEPT
* TINKERPOP-764 Unify semantics of Transaction.close() in tests and documentation *(breaking)*
* TINKERPOP-771 IoRegistry Instantiation With GryoPool
* TINKERPOP-778 Support GraphFactory location via annotation.
* TINKERPOP-791 Document rules for committers
* TINKERPOP-797 order() seems to only like List? *(breaking)*
* TINKERPOP-808 TraversalComparator.comparator needs a getter

=== TinkerPop 3.0.0 (Release Date: July 9, 2015)

* Modified the `GremlinExecutor` to catch `Throwable` as opposed to `Exception` so as to properly handle `Error` based exceptions.
* Modified the `GremlinGroovyScriptEngine` compilation configuration to prevent inappropriate script evaluation timeouts on standalone functions.
* Added a custom configuration for "timed interrupt" in the `ScriptEngines` instantiation of the `GremlinGroovyScriptEngine`.
* Added `mapKeys()` (`MapKeyStep`) and `mapValues()` (`MapValueStep`) to get the keys and values of a map, respectively.
* `select()` no longer supports empty arguments. The user must specify the keys they are selecting.
* `MatchStep` and `match()` no longer have a "start label" parameter -- it is computed if the incoming traverser does not have requisite labels.
* Turned transactional testing back on in Gremlin Server using Neo4j.
* Renamed `Transaction.create()` to `Transaction.createThreadedTx()`.
* Added `TraversalParent.removeGlobalChild()` and `TraversalParent.removeLocalChild()`.
* Added a `clear` option to the Gephi Plugin to empty the Gephi workspace.
* Refactored `ResultSet` and related classes to stop polling for results.
* `AbstractStep` now guarantees that bulk-less and null-valued traversers are never propagated.
* Added `dedup(string...)` which allows for the deduplication of a stream based on unique scope values.
* Fixed multiple bugs in the Gephi Plugin related to refactoring of traversal side-effects.
* Split `WhereStep` into `WherePredicateStep` and `WhereTraversalStep` to simplify internals.
* Prevent the driver from attempting to reconnect on a dead host if the `Cluster.close()` method has been called.
* Renamed the "deactivate" option on `:plugin` command to "unuse" to be symmetric with the "use" option.
* Added `Traversal.toStream()` to turn the `Traversal<S,E>` into a `Stream<E>`.
* Added `Scoping.Variable` enum of `START` and `END` which allows the `Scoping` step to specify where its bindings are.
* `ComputerVerificationStrategy` is smart about not allowing `WhereXXXStep` with a start-variable to run in OLAP as it selects the value from the path.
* Rewrote `MatchStep` where it now works on `GraphComputer`, solves more patterns, provides plugable execution plans, supports nested AND/OR, `not()`-patterns, etc.
* Renamed `Graphs` in Gremlin Server to `GraphManager`.
* Fixed bug in Gremlin Driver where client-side serialization errors would not bubble up properly.
* Fixed problem in Gremlin Server to ensure that a final `SUCCESS` or `NO_CONTENT` message assured that the transaction was successful in sessionless requests.
* Arrow keys for cycling through command history now work in Gremlin Console when being used on Windows.
* Added `NotStep` and `not(traversal)` for not'ing a traversal (integrates like `ConjunctionStep`).
* Removed `TraversalP`. Traversals and `P`-predicates are completely separate concepts.
* `has(key,traversal)` is now an alias for `filter(__.values(key).traversal)` using `TraversalFilterStep`.
* Simplified `SubgraphStrategy` by using `TraversalFilterStep` instead of the more complex `WhereStep`.
* Added `TraversalMapStep`, `TraversalFlatMapStep`, `TraversalFilterStep`, and `TraversalSideEffectStep` which all leverage an internal traversal.
* Added `Path.get(pop,label)` as default helpers in `Path`.
* Added `Pop.first`, `Pop.last`, and `Pop.all` as enums for getting single items from a collection or a list of said items.
* Changed `GremlinServer.start()` to return a `CompletableFuture` that contains the constructed `ServerGremlinExecutor`.
* Restructured `IoTest` breaking it up into smaller and more logically grouped test cases.
* Gremlin Server `Settings` now has sensible defaults thus allowing the server to be started with no additional configuration.
* Fixed garbled characters in Gremlin Console that notably showed up in `:help`
* Replaced dependency on `groovy-all` with individual Groovy dependencies as needed.
* Bumped `org.gperfutils:gbench` to the `0.4.3` and a version explicitly compatible with Groovy 2.4.x.
* Renamed `KeyStep` to `PropertyKeyStep` to be consistent with `PropertyValueStep`.
* Added `Gremlin-Lib-Paths` to modify paths in plugin `lib` directory.
* Modified the capabilities of `Gremlin-Plugin-Paths` to delete paths that have no value on the right-hand-side of the equals sign.
* The REST API in Gremlin Server now requires parameters to be defined with a "bindings." prefix.
* Modified the REST API in Gremlin Server to accept rebindings.
* Added `rebindings` optional argument to sessionless requests to allow global bindings to be rebound as needed.
* Added `LazyBarrierStrategy` which "stalls" a traversal of a particular form in order to gain a bulking optimization.
* `CollectingBarrierStep` supports `maxBarrierSize` for "lazy barrier," memory conservation.
* `Scoping` now has `getScopeKeys()` to get the keys desired by the scoping step.
* Refactored SSL support in the Gremlin Server/Driver.
* Factored out `ServerGremlinExecutor` which contains the core elements of server-side script execution in Gremlin Server.
* Bumped to netty 4.0.28.Final.
* Refactored the `Mutating` interface and introduce `CallbackRegistry` interface around `EventStrategy`.
* Changed `onReadWrite` and `onClose` of `AbstractTransaction` to be synchronized.
* Added `LabelP` to support index lookups and `has()` filtering on `Neo4jGraph` multi-label vertices.
* `AddEdgeStep` is now a `Scoping` step.
* Added a fully defined set of `Graph.Feature` implementations to `EmptyGraph`.
* Dropped dependency on `org.json:json` - used existing Jackson dependency.
* Added back neo4j-gremlin as the licensing of the Neo4j API is now Apache2.
* Added `willAllowId` method to features related to vertices, edges and vertex properties to test if an identifier can be use when `supportsUserSuppliedIds` is `true`.
* Fixed a bug in `GraphTraversal.choose(predicate,trueTraversal,falseTraversal)`.
* Removed `MapTraversal`, `MapTraverserTraversal`, `FilterTraversal`, and `FilterTraverserTraversal` as these are simply `__.map(function)` and `__.filter(predicate)`.
* Include `hadoop-gremlin` Hadoop configuration sample files in Gremlin Console distribution.
* Iteration of results in Gremlin Server occur in the same thread as evaluation and prior to transaction close.
* TinkerGraphComputer now supports every `ResultGraph`/`Persist` combination.
* `GraphComputerTest` extended with validation of the semantics of all `ResultGraph`/`Persist` combinations.
* GiraphGraphComputer no longer requires an extra iteration and MapReduce job to derive the full `Memory` result.
* SparkGraphComputer now supports `InputRDD` and `OutputRDD` to allow vendors/users to use a `SparkContext` to read/write the graph adjacency list.
* Added `Scoping.getScopeValue()` method so all "selecting" steps use the same pattern for map, path, and sideEffect data retrieval.

=== TinkerPop 3.0.0.M9 (Release Date: May 26, 2015)

* Removed `GraphComputer.isolation()` as all implementations use standard BSP.
* Added a Gremlin Server `LifeCycleHook` to ensure that certain scripts execute once at startup and once at shutdown.
* `has(key)` and `hasNot(key)` are now aliases for `where(values(key))` and `where(not(values(key)))`, respectively.
* TinkerGraph classes are now final to restrict user and vendor extension.
* Added `TraversalStrategy.VendorOptimization` to ensure that all TinkerPop optimizations execute first on the known TinkerPop steps.
* Added `TailGlobalStep` and `TailLocalStep` (`tail()`) which gets objects from the end of the traversal stream.
* `AndStep` and `OrStep` are now simply markers where `WhereStep(a.and(b).and(c)...and(z))` is the compilation.
* Moved `Compare`, `Contains`, `Order`, `Operator`, and `P` to `process/traversal` from `structure/` as they are process-based objects.
* `HasContainer` now uses `P` predicate as helper methods and tests are more thorough on `P`.
* Changed Gremlin Server integration/performance tests to be runnable from within the `gremlin-server` directory or from the project root.
* Moved the string methods of `TraversalHelper` to `StringFactory`.
* Renamed JSON-related serializers for Gremlin Server to be more consistent with GraphSON naming.
* Removed `HasTraversalStep` in favor of new `P.traversal` model with `HasStep`.
* Fixed bug in `WsGremlinTextRequestDecoder` where custom serializers from graphs were not being used.
* Added `AndP` which allows for the `and()`-ing of `P` predicates.
* `Order.opposite()` is now `reversed()` as that is a `Comparator` interface method with the same semantics.
* `Compare/Contains/P.opposite()` are now `negate()` as that is a `BiPredicate` interface method with the same semantics.
* `has(traversal)` is replaced by `where(traversal)` and `has(key,traversal)`. `HasXXX` is always with respects to an element property.
* Added `TraversalScriptHelper` with static methods for dynamically creating a `Traversal` from a JSR 223 `ScriptEngine`.
* Changed `SubgraphStrategy` to take `Traversal` rather than `Predicate` for filtering.
* Improved `SubgraphStrategy` to only modify the `Traversal` if filtering was required.
* Improved logging of errors in the `HttpGremlinEndpointHandler` to include a stracktrace if one was present.
* Moved `AbstractGremlinSuite.GraphProviderClass` to `org.apache.tinkerpop.gremlin.GraphProviderClass`.
* Simplified the Gremlin-Groovy test suite where there is now no distinction between `STANDARD` and `COMPUTER` tests.
* `VertexProgram` and `MapReduce` now add a `Graph` parameter to `loadState(Graph, Configuration)`.
* Added `ScopingStrategy` which auto-scopes `select()` and `where()` so the language looks clean.
* Added `Scoping` as a marker interface to state that a step desires a particular `Scope`.
* `SelectStep`, `SelectOneStep`, and `WhereStep` support both `Scope.local` and `Scope.global` for `Map<String,Object>` or `Path` analysis, respectively.
* Fixed a bug in the `TraversalStrategies` sort algorithm.
* Removed numerous unused static utility methods in `TraversalHelper`.
* TinkerGraph process suite tests are now running with and without strategies in place.
* Added `IncidentToAdjacentStrategy` which rewrites `outE().inV()`, `inE().outV()` and `bothE().otherV()` to `out()`, `in()` and `both()` respectively.
* Renamed `ComparatorHolderRemovalStrategy` to `OrderGlobalRemovalStrategy` as it now only applies to `OrderGlobalStep`.
* Anonymous traversal no longer have `EmptyGraph` as their graph, but instead use `Optional<Graph>.isPresent() == false`.
* Added `Traversal.Admin.setGraph(Graph)` as strategies that need reference to the graph, need it across all nested traversals.
* `AbstractLambdaTraversal` is now smart about `TraversalParent` and `TraversalStrategies`.
* Fixed bug in `GraphML` reader that was not allowing `<edge>` elements to come before `<node>` elements as allowable by the GraphML specification.
* Added `VertexFeature.getCardinality`.
* Added `AdjacentToIncidentStrategy` which rewrites `out().count()` to `outE().count()` (and similar such patterns).
* `GryoPool` now takes a `Configuration` object which allows setting the size of the pool and the `IoRegistry` instance.
* Added `PersistResultGraphAware` interface which is used by `OutputFormats` to specify persistence possibilities for a Hadoop `GraphComputer`.
* `ElementIdStrategy` now allows the identifier property to be set directly (and not only by specifying `T.id`).
* Added sample configuration files for registering a `TraversalStrategy` in Gremlin Server.
* Added response status code for `NO_CONTENT` to represent output for a successful script execution without a result (e.g. an empty `Iterator`).
* Removed the notion of a "terminator" message from the Gremlin Server protocol - new response status code for `PARTIAL_CONTENT`.
* `Path` and `Step` labels are ordered by the order in which the respective `addLabel()` calls were made.
* A `Step` now has a `Set<String>` of labels. Updated `as()` to take a var args of labels.
* Dropped `BatchGraph` from the code base - it will be replaced by bulk loader functionality over OLAP.
* `TraversalSideEffects` now implements `Optional` semantics. Less code as Java8 provides the helper methods.
* `TraversalScriptSupplier` now takes an `Object` var args for setting `ScriptEngine` bindings if needed.
* `Compare` is now more lenient on `Number`-types.
* Removed `Compare.inside` and `Compare.outside` as they are not primitive comparators and should be composed from primitives.
* Introduced `P` (predicate) for cleaner looking `is()`, `has()`, and `where()` calls -- e.g. `has('age',eq(32))`.
* `GraphTraversalSource` is now the location for `withXXX()` operations. No longer do they exist at `GraphTraversal`.
* All `Traverser` objects now extend from `AbstractTraverser` or a child that ultimately extends from `AbstractTraverser`.
* OLTP `select()` now returns a list for traversals with duplicate labels (as this was a unintended side-effect of `SparsePath`).
* Removed the `SparsePath` optimization as it led to numerous corner-case inconsistencies.
* `VertexWritable` serializes and deserializes the `StarGraph` object -- no more intermediate `DetachedXXX` objects.
* Gremlin Server better supports the settings for the high and low watermark that will slow writes to clients that are lagging.
* Added `GraphReader.readObject()` and `GraphWriter.writeObject` abstractions for those implementations that can support them.
* Altered `GraphWriter.writeVertices()` method to take an `Iterator` of vertices rather than a `Traversal`.
* GraphSON format for output from `GraphWriter.writeVertex`, `GraphWriter.writeVertices`, and `GraphWriter.writeGraph` have all changed now that they use `StarGraph` serialization.
* Gryo format for output from `GraphWriter.writeVertex`, `GraphWriter.writeVertices`, and `GraphWriter.writeGraph` have all changed now that they use `StarGraph` serialization.
* Added read and write methods to `GraphReader` and `GraphWriter` for `Property` and `VertexProperty`.
* Reduced object creation in GraphSON during serialization.
* Moved `T` tokens to the `structure/` package as its more general than `process/`.
* `Attachable.attach()` now takes a `Method` to determine whether to attach via `GET`, `CREATE`, or `GET_OR_CREATE`.
* Decreased size of Gremlin Server `RequestMessage` and `ResponseMessage` serialization payloads and reduced object creation.
* `Graph.empty()` no longer required with the introduction of `ShellGraph` which is a placeholder for a graph class and computer.
* `VertexProperty.Cardinality` default is now vendor chosen. If the vendor has not preference, they should use `Cardinality.single`.
* `Messenger.receiveMessages()` no longer takes a `MessageScope` and thus, consistent behavior between message-passing and message-pulling systems.
* Changed the `gremlin.tests` environment variable for test filtering to the more standard convention of `GREMLIN_TESTS` and made it work for all test suites.
* Removed `back()`-step as `select()`-step provides the same behavior with more intelligent optimizations and `by()`-modulation.
* Removed `Graph.Helper` method annotation and related infrastructure in tests.
* Modified header of Gryo to be 16 bytes instead of 32 (and removed the version stamp).
* Removed the concept of handling version in Gryo via the builder as it wasn't really accomplishing the capability of ensuring backward compatibility.
* Moved `Exceptions.propertyRemovalNotSupported` from `Element` to `Property` for consistency.
* Provided a method for Gremlin Server to bind `TraversalSource` objects for use in scripts.
* Modified the reference implementation for dealing with "custom" identifier serialization in GraphSON - See `IoTest.CustomId` for the example.
* Modified `g.vertices/edges` and related methods and tests to support non-type specific querying (e.g. `g.V(1)` and `g.V(1L)` should both return the same result now).
* `TinkerGraph` supports an `IdManager` which helps enforce identifier types and improve flexibility in terms of how it will respond to queries around identifiers.
* `DetachedXXX` now uses the standard `structure/` exceptions for unsupported operations.
* Added private constructors to all `Exceptions` inner classes in the respective `structure/` interfaces.
* Re-introduced `ReferenceXXX` to ensure a smaller data footprint in OLAP situation (`DetachedXXX` uses too much data).
* `Attachable` now has a set of static exception messages in an `Exceptions` inner class.
* Added `StarGraph` which is a heap efficient representation of a vertex and its incident edges (useful for `GraphComputer` implementations).
* `TraverserSet` uses a `FastNoSuchElementException` on `remove()` for increased performance.
* Add `Profiling` interface to enable vendors to receive a `Step's MutableMetrics`.

=== TinkerPop 3.0.0.M8 (Release Date: April 6, 2015)

* Removed Neo4j-Gremlin from this distribution due to GPL licensing. Working with Neo4j team to reintroduce by M9.
* Altered structure of plugin directories for Gremlin Server and Gremlin Console to allow for the full `lib` directory with all dependencies and the lighter `plugin` directory which contains filtered dependencies given the path.
* Improved `OptOut` to allow for exclusion of a group of tests by specifying a base test class.
* `GraphComputerTest` is now Java8 specific and much easier to extend with new test cases.
* Merged the `gremlin-algorithm` module into `gremlin-test`.
* Removed `LambdaVertexProgram` and `LambdaMapReduce` as it will be one less thing to maintain.
* Gremlin Console accepts a `max-iteration` configuration via the standard `:set` command to limit result iteration.
* `Vertex.property()` default behavior is now `Cardinality.single`.
* Added `ElementIdStrategy` as a `TraversalStrategy`.
* Introduce `AbstractTransaction` to simplify implementation of standard transactional features for vendors.
* Added `EventStrategy` to generate `Graph` modification events to listeners.
* Added test to enforce return of an empty `Property` on `VertexProperty.property(k)` if no meta properties exist.
* Added methods to registered transaction completion listeners on `Transaction` and provided a default implementation.
* Fixed bug in Neo4j where return of an empty meta property was returning a `NullPointerException`.
* Refactored step API -- the TinkerPop3 steps are the foundation for any domain specific language (including graph).
* `MapReduce` now has `workerStart(Stage)` and `workerEnd(Stage)` methods with analagous semantics to `VertexProgram`.
* Hadoop-Gremlin `ObjectWritable` now leverages Kryo for data serialization.
* `GiraphGraphComputer` supports arbitrary objects as the vertex id -- previously, only long ids were supported.
* Added `VertexProgramPool` to support thread safe pooling of vertex programs for graph computers that provide threaded workers.
* Added `GryoPool` to support thread safe pooling of Gryo readers and writers.
* Added `TraversalSource` which contextualizes a traversal to a graph, DSL, execution engine, and runtime strategies.
* Added `AddVertexStep` (`addV`), `AddPropertyStep` (`property`), and changed `AddEdgeStep` to a map-step instead of a sideEffect-step.
* Added `compile` method to `GremlinExecutor` and related classes.
* Fixed bug in Gremlin Server that was generating extra response messages on script evaluation errors.
* Changed the `Memory` API to not return the mutated value on `or`, `and`, `incr` as it is too difficult to implement faithfully in a distributed system.
* Added `SparkGraphComputer` to Hadoop-Gremlin which uses Apache Spark as the underlying computing engine.
* Renamed "Gremlin Kryo" to "Gryo".
* Refactored `TinkerWorkerPool` to use `ExecutorService` so as to reuse threads when executing graph computer functions.
* Removed `Reducing.Reducer` and `ReducingStrategy`. Previous `Reducing` classes are now `MapReducer` classes.
* Refactored the "process" test suite to allow for better test configuration with respect to different `TraversalEngine` implementations.
* Added `hasNot(traversal)` which is a faster way of doing `has(traversal.count().is(0L))`.
* `TraversalStrategy.apply(traversal)` is the new method signature as the `TraversalEngine` can be retrieved from the `Traversal`.
* `TraversalEngine` is now an interface and provided to the traversal by the graph. `Graph` methods added to set the desired traversal engine to use.
* Added `count(local)`, `sum(local)`, `max(local)`, `min(local)`, `mean(local)`, `dedup(local)`, `sample(local)` and `range(local)` for operating on the local object (e.g. collection, map, etc.).
* `TraversalComparator` exists which allows for `order().by(outE().count(),decr)`.
* Added Apache Rat plugin to detect the proper inclusion of license headers in files.
* A `Traversal` now respects thread interruption during iteration, throwing a `TraversalInterruptionException` if it encounters interruption on the current thread.
* Apache refactoring: `com.tinkerpop` -> `org.apache.tinkerpop`.
* `Traversal` is now `Serializable` and with most queries no longer needing lambdas, Gremlin-Java works over the wire.
* Added `VertexProperty.Cardinality` with `list`, `set`, and `single`. No more `Vertex.singleProperty()` method.
* Added `RangeByIsCountStrategy` that adds a `RangeStep` in front of `.count().is(<predicate>, <value>)` to minimize the amount of fetched elements.
* Added `CoalesceStep` / `coalesce()` that emits the first traversal which emits at least one element.
* Added more syntactic sugar tricks to the Gremlin sugar plugin -- `&`, `|`, `select from`, `gt`, etc.
* `Traversal.Admin` is consistent internal to steps, traversals, strategies, etc. For the user, `Traversal` is all they see.
* `TraversalHolder` is now called `TraversalParent` with the child/parent terminology used throughout.
* Added `GroovyEnvironmentPerformanceSuite`.
* Provided more robust shutdown capabilities for the thread pools used in `GremlinExecutor`.
* A massive `process/` package reorganization -- class names are still the same, just in new packages.
* Bumped `neo4j-graph` to Neo4j 2.1.6.
* Bumped to Groovy 2.4.1.
* Added a new "performance" test suite for Gremlin Process.
* Steps now only operate with traversals -- no more lambdas. Lambda->`Traversal` conversion utilities added.
* `SideEffectStep` always requires a `Consumer`. Steps that were consumer-less simply extends `AbstractStep`.
* Simplified the `Neo4jGraph` implementation by now allowing `cypher()` mid-traversal. Only available via `g.cypher()`.
* Moved `clock()` out of the Utility plugin. It is now available to both Groovy and Java.
* Changed the `OptOut` annotation to allow for ignoring an entire test case using a wildcard.
* Added `AndStep` and `OrStep` filters to support arbitrary conjunction of traversals.
* `__` is now a class with static `GraphTraversal` methods and thus `repeat(out())` is possible.
* Added `IsStep` / `.is()` that supports filtering scalar values.
* `Neo4jGraph` and `TinkerGraph` no longer create new `Feature` instances on each feature check.
* Added `Compare.inside` and `Compare.outside` for testing ranges. Removed `between()` as now its `has('age',inside,[10,30])`.
* `GraphTraversal.has()` no longer requires the element type to be cast in the traversal definition.
* Fixed a `ConcurrentModificationException` bug in TinkerGraph that occurred when doing full vertex/edge scans and removing elements along the way.
* Added `Scope.local` and `Scope.global` in support of `OrderLocalStep` and `OrderGlobalStep` via `order(scope)`.
* Added `Order.keyIncr`, `Order.keyDecr`, `Order.valueIncr`, and `Order.valueDecr` in support of `Map` sorting.
* Added `Order.shuffle` and removed `shuffle()` in favor of `order().by(shuffle)`.
* Changed `Order implements Comparator<Comparable>` to `Order implements Comparator<Object>` as its now generalized to multiple types of objects.
* The `maxContentLength` setting in Gremlin Server is now respected by the HTTP/REST Gremlin endpoint.
* Fixed resource leak in the HTTP/REST Gremlin endpoint of Gremlin Server.
* Refactored Gremlin Server `start` and `stop` functions to return `CompletableFuture`.
* HTTP REST error response JSON objects from Gremlin Server should no longer have issues with control characters, line feeds, etc.
* Added `MeanStep`, `mean()`, and `MeanNumber` for calculating number averages in a traversal.
* Greatly simplified all the traversal `MapReduce` implementations due to the introduction of `VertexTraversalSideEffects`.
* Added `VertexTraversalSideEffects` as a cheap, static way to get a sideEffect-view of a vertex in OLAP.
* Added `TraversalHelper.isLocalStarGraph()` which determines if a traversal is contained within the local star graph.
* Added `TraversalVerificationStrategy` to verify if the traversal can be executed on respective engine.
* Refactored `GraphTraversal.cap()` to `GraphTraversal.cap(String...)` to support multi-sideEffect grabs.
* Added GraphSON serialization for `Path`.
* Added `Traversal.Admin.getTraverserRequirements()` and removed `TraversalHelper.getTraverserRequirements(Traversal)`.
* `Traversal.equals()` is no longer computed by determining if the objects returned are equal.
* Altered messaging in Gremlin Console when using a remote that is not yet activated.
* Fixed potential for deadlock in Gremlin Driver when waiting for results from the server.
* Added the `useMapperFromGraph` serializer option to the Gremlin Server configuration file to allow auto-registration of serialization classes.
* Refactored Netty pipeline structure to not have a second "Gremlin" executor group and instead used a standard `ExecutorService`.
* Refactored the `GremlinExecutor` to take an optional transformation function so as to allow manipulation of results from `eval` in the same thread of execution.
* Fixed issue with the `HttpGremlinEndpointHandler` where requests were getting blocked when `keep-alive` was on.
* Added `MinStep` and `MaxStep` with respective `min()` and `max()`.
* `CountStep` and `SumStep` now extend `ReducingBarrierStep` and no longer are sideEffect steps.
* `SideEffectCapStep` now extends `SupplyingBarrier` and is much simpler than before.
* Added `SupplyingBarrier` which simply drains the traversal and emits the value of a provided supplier.
* Added `TraversalLambda` which implements function, predicate, and consumer over a provided traversal.
* Any non-core `Step` that takes a function or predicate can now take a traversal which maps to `traversal.next()` (function) and `traversal.hasNext()` (predicate).
* `CollectingBarrierStep` is no longer abstract and added `GraphTraversal.barrier()` which is analogous to `fold().unfold()`, though cheaper.
* Added `TraversalOptionHolder` for branching steps to index works with corresponding `GraphTraversal.option()`.
* `BranchStep` is now a proper generalization of `UnionStep` and `ChooseStep`.
* `SubgraphStep` has changed in support of in-traversal filtering and removing the need for path-based traversers.
* Added `HasTraversalStep` which takes an anonymous traversal to determine whether or not to filter the current object.
* Added `Traversal.Admin.getStartStep()` and `Traversal.Admin.getEndStep()`. Removed `TraversalHelper.getStart()` and `TraversalHelper.getEnd()`.
* Refactored `profile()` to use injected steps. `ProfileStep` can now be used without any special JVM command line parameters.
* Added `ReducingBarrierStep` which acts like `CollectingBarrierStep` but operates on a seed with a bi-function.
* Added a preprocessor for AsciiDocs. Documentation code examples are executed and the results are dynamically inserted into the doc file.
* `LocalStep` traversal is treated as a branch, not an isolated traversal. Moreover, moved `LocalStep` to `branch/`.
* Traversal strategies are now applied when the `TraversalVertexProgram` state is loaded, not when submitted. Less error prone as it guarantees strategy application.
* Reworked `TraversalHolder` where there are "local traversals" and "global traversals". Local traversals are not subject to OLAP message passing.
* Fixed a bug in `DedupStep` that made itself apparent in `DedupOptimizerStrategy`.
* Added `RepeatStep.RepeatEndStep` in order to reduce the complexity of the code on OLAP when the predicates are not at the start of `RepeatStep`.

=== TinkerPop 3.0.0.M7 (Release Date: January 19, 2015)

* Added `SideEffectRegistrar` interface and `SideEffectRegistrationStrategy` for allowing steps to register sideEffects at strategy application time.
* Renamed `Traverser.Admin.setFuture()` and `Traverser.Admin.getFuture()` to `setStepId()` and `getStepId()`, respectively.
* Added `TraversalMatrix` for random access to steps in a traversal by their step id. Used by `TraversalVertexProgram`.
* Added unique identifies to `Step` that are not the user provided labels. `Step.getLabel()` now returns an `Optional<String>`.
* Removed `UnionLinearStrategy`, `ChooseLinearStrategy`, and `RepeatLinearStrategy` as nested traversals are now natively supported in OLAP.
* Fixed `Neo4jGraph` around manual transaction behavior on `commit` and `rollback` such that they would throw exceptions if a transaction was not open.
* Redesigned the hidden step labeling mechanism so its consistent across a cluster, easier for rewrite strategies, and will enable nested OLAP traversals.
* `Traverser.incrLoops()` now takes a string step label to enable nested looping constructs (i.e. loop stacks).
* Added `Traversal.tryNext()` which returns an `Optional`, where the provided default method should be sufficient for all vendors.
* Removed `PathConsumer` in favor of `TraverserRequirement.PATH`-model via `Step.getRequirements()`.
* `Step.getRequirements()` returns a `Set<TraverserRequirement>` which is what is required of the `Traverser` by the `Step`.
* `Traverser` now extends `Cloneable` and `Traverser.clone()` is used to good effect in `Traverser.split()`.
* Added `AbstractTraverser` for which all traversers extend.
* Moved `Traversal.SideEffects` to `TraversalSideEffects` as sideEffects are not necessarily tied to the traversal.
* Removed `Graph.of()` for generating anonymous graph traversals -- replaced by `__`-model.
* Removed `Graph` being stored in `Traversal.SideEffects`. Too dangerous when moving between OLTP and OLAP and its limited uses were worked around easily.
* No need for `DefaultXXXGraphTraversal` unless the vendor is extending with new methods (e.g. `DefaultNeo4jGraphTraversal`).
* Reworked `TraversalStrategies` such that the are "emanating object class"-dependant, not `Traversal` dependent.
* Moved `Traverser.sideEffects()` to `Traverser.asAdmin().getSideEffects()`. Users should use `Traverser.sideEffects(key)` and `Traverser.sideEffects(key,value)`.
* Added `SerializationTest` to the `StructureStandardSuite` in `gremlin-test` which validates serialization at a lower level than `IoTest`.
* Removed `IntervalStep` and renamed `interval()` to `between()` which is simply an alias to a `has().has()` chain.
* Added `__` static interface which allows for `__.out().out()`-style construction of anonymous traversals (instead of `g.of()`).
* The only `GraphTraversal` steps that operate on `Traverser` are the base lambdas and `repeat()` (i.e. `emit()` and `until()`).
* Removed dependency on the `reflections` library in `gremlin-test` which removed the default implementation of `GraphProvider.getImplementations()` - vendors now need to implement this method themselves.
* Relaxed the `<S>` typing requirement for anonymous traversals when applied to `choose()`, `repeat()`, `union()`, etc.
* Removed `LoopStep` and `UntilStep` in favor of the new `RepeatStep` model of looping in Gremlin3.
* `BranchStep` is now exposed in `GraphTraversal` via `branch(function)`.
* `UnionStep` now implements `TraversalHolder`.
* Added `RepeatStep` as the new looping construct supporting do/while, while/do, and emit semantics.
* Moved `Traversal.sideEffects()` to `Traversal.Admin.getSideEffects()` as `cap()` should be used to access the sideEffect data of a traversal.
* Renamed vendor `XXXTraversal` to `XXXGraphTraversal` (interface) and `XXXGraphTraversal` to `DefaultXXXGraphTraversal` (implementation class).
* Modified packaging for console plugins to be more consistent by moving them to the `com.tinkerpop.gremlin.console.groovy.plugin` namespace.
* Removed all TinkerPop specific dependencies to Guava to avoid user version conflicts.
* Added support for `-e` (script file execution) and `-v` (version display) options on `gremlin.sh`.
* GraphSON supports the assignment of multiple custom serialization modules.
* `Traverser.get(stepLabel/sideEffectKey)` no longer exists. There now exists: `Traverser.path(stepLabel)` and `Traverser.sideEffects(sideEffectKey)`.
* `SimpleTraverser` now supports "path" but in a very loose, global cache way. Added `SparsePath` as a `Map`-backed `Path` implementation.
* Provided Neo4j multi-label support in Neo4j-Gremlin. Added three `Neo4jVertex`-specific methods: `addLabel()`, `removeLabel()`, `labels()`.
* Bumped to Groovy 2.3.9.
* Added `Graph.Io` interface which allows for simplified helper methods for end users and a way for vendors to override `GraphReader` and `GraphWriter` initial construction when custom serializers are needed.
* Removed methods from `GraphProvider` related to customizing serializers in `IoTest` from the test suite as the new `Graph.Io` interface now serves that purpose.
* Added `Neo4jGraph.checkElementsInTransaction(boolean)` which will (or not) verify whether elements retrieved via Neo4j global graph operations are transactionally consistent.
* Added `ScriptInputFormat` and `ScriptOutputFormat` to Hadoop-Gremlin for reading and writing a file according to an arbitrary parsing script.
* Added `TimeLimitStep.getTimedOut()` to determine if the step timed out or there were no more objects to process.
* `Graph.System` is now `Graph.Hidden` with "hidden" being the vendor namespace and the key prefix being `~`.
* Much better `toString()` handling in `Step` and `Traversal`.
* `ComparatorHolder<V>` interface returns a `List<Comparator<V>>` instead of a `Comparator<V>[]`.
* `T` now implements `Function<Element,Object>`.
* Added `ElementValueComparator` and `ElementFunctionComparator` in support of vendor introspection on `ComparatorHolder`-steps.
* Renamed `Comparing` marker interface to `ComparatorHolder`.
* `FunctionHolder` interface provides vendor introspection via `ElementValueFunction`.
* Removed `OrderByStep` as it is now just `order()` with a `by()`-based comparator.
* Added `SampleStep` (`sample()`) to allow for sampling the set of previous objects. Useful for doing random walks with `local()`.
* Renamed `random()` to `coin()` to better express that the filter is a random coin toss.
* Added `by()`-projection to modulate the meaning of post-processing steps like `aggregate()`, `groupCount()`, `path()`, `order()`, etc.
* Removed the `Strategy` interface and gave `StrategyGraph` direct access to the `GraphStrategy`.
* Added `Graph.strategy()` to help instantiate `StrategyGraph` instances.
* Modified the signature of all `GraphStrategy` methods to include an parameter that contains a reference to the "composing strategy".
* `PartitionStrategy` hides the specified partition key from view when iterating properties, keys, etc.
* Change construction of `GraphStrategy` implementations to be consistent with singleton instances and builder pattern.
* Added `Graph.Helper` annotation to "protected" certain default interface methods from implementation by vendors.
* Transaction retry functions now work with "manual" transactions.
* Improved error messaging when importing "legacy" GraphSON that was not generated with "extended" properties.
* Renamed "iterator" related methods in the `GraphStrategy` interface to be consistent with the method names they represent.
* `PropertyMapStep` (`valueMap()`) now takes a boolean to state if the tokens of the element are desired along with its properties.
* `HadoopGraph` now connected to the `StructureProcessSuite`.
* `HadoopGraph` no longer supports `Graph.Variables` as they were in-memory. A persistence mechanism can be introduced in the future.
* Hidden properties removed in favor of using `GraphStrategy` for such features.
* `Edge.iterators().vertexIterator(BOTH)` now guarantees `OUT` then `IN` vertex iterator order.
* `Graph.v(Object)` and `Graph.e(Object)` no longer exist. Instead, use `Graph.V(Object... ids)` and `Graph.E(Object... ids)`.
* Added `Graph.Iterators` to allow access to vertex and edge iterators based on element ids and bypassing `GraphTraversal`.
* Renamed `GraphStrategy` implementations to be less verbose - removed the word "Graph" from their names (e.g. `IdGraphStrategy` simply changed to `IdStrategy`).
* Removed `Step.NO_OBJECT` as the problem is solves can be solved with proper use of `flatMap` and `EmptyTraverser`.
* `Path` is now part of `GraphSerializer` and thus, not specific to a particular implementation of `Path`.
* Added messaging to show files being downloaded when using the Gremlin Server "install" command.
* Added test name and class arguments to the `GraphProvider.loadGraphWith` method.
* Merged `ReferencedXXX` and `DetachedXXX` so that all migration of graph element data is via `DetachedXXX`.
* Added `StaticVertexProgram` and `StaticMapReduce` which simply return `this` on `clone()`.
* `VertexProgram` and `MapReduce` now implement `Cloneable` and is used for fast copying across workers within the same machine.
* Added `TraversalHolder` interface which extends `PathConsumer` to determine recursively if nested traversals require path calculations turned on.
* Reworked how a `TraverserGenerator` is retrieved and utilized.
* Added `Traversal.toBulkSet()` to make getting resultant data more efficiently for traversals with repeated data.
* Provided a helper `LocalStep.isLocalStarGraph()` so `GraphComputer` implementers know the requisite data boundaries.
* Created `Traversal.Admin` to hide administrative methods. Added `Traversal.asAdmin()` to get at `Traversal.Admin`.
* Fixed up all `Step` cloning operations realizing that Java8 lambdas are always bound to the calling class (no delegates).
* Usage of `:remote close` without configured remotes shows a reasonable message rather than a stack trace.
* Provided `LocalStep` to signify that the internal traversal is locally bound to the incoming object.
* Failed script evaluation in Gremlin Server now triggers the cancel of the process attempting to timeout the script if it were to run too long.
* Greatly increased the speed of `ScriptEngineLambda` by making use of a static `ScriptEngine` cache.
* Fixed a general bug in all sideEffect using steps where the sideEffect should be accessed via the `Traverser` not `Traversal`.
* `GremlinPlugin` interface no longer has the `additionalDependencies` method - those dependencies are now defined by an entry in the manifest file for the jar called `Gremlin-Plugin-Dependencies`.
* Added `TinkerWorkerPool` which is used for resource efficient threading in `TinkerGraphComputer`.
* `MapReduce.createMapReduce(Configuration)` now exists and serves the same purpose as `VertexProgram.createVertexProgram(Configuration)`.
* Enabled SessionOps to be extended. Added eval handler hook.
* Setting a property with an unsupported data type throw `IllegalArgumentException` instead of `UnsupportedOperationException` as the operation is supported, but the argument is not.

=== TinkerPop 3.0.0.M6 (Release Date: December 2, 2014)

* `javatuples.Pair` avoided on `MapReduce` API in favor of a new `KeyValue` class.
* Renamed `Gremlin-Plugin` manifest entry for plugins to `Gremlin-Plugin-Paths`.
* Added `Gremlin-Plugin-Dependencies` manifest entry to list other dependencies that should be retrieved with a plugin jar.
* `Memory.Admin.asImmutable()` yields an immutable representation of the GraphComputer `Memory`.
* Fixed host selection in `gremlin-driver` by properly accounting for all hosts being marked unavailable at the instantiation of a `Client`.
* Removed Giraph-Gremlin in favor of new Hadoop-Gremlin with `GiraphGraphComputer` support. Future support for `MapReduceGraphComputer`.
* Greatly simplified the `InputFormat` and `OutputFormat` model for working with Giraph (and Hadoop).
* Added a serializer for `Property` for GraphSON correcting format of serialization of a single `Property` on an `Edge`.
* Fixed bug in Gremlin Console that prevented assignments to empty `List` objects.
* Added `VertexProgram.getMessageScopes()` to allow vendors to know which `MessageScopes` at a particular `Memory` state.
* Reduced the number of methods in `MessageScope.Local` as its up to vendors to inspect provided incident `Traversal` accordingly.
* Renamed `MessagesType` to `MessageScope` to make it less ambiguous regarding the class of the messages being sent.
* Changed the message type of `TraversalVertexProgram` to `TraverserSet` to support message combining.
* Added `VertexProgram.getMessageCombiner()` to support the combining of messages in route to a vertex.
* Reduced object creation in `TraversalVertexProgram` around vertex-local traversal sideEffects.
* Renamed `Traverser.Admin.makeChild()` and `Traverser.Admin.makeSibling()` to `Traverser.Admin.split()` to correspond with `merge()`.
* Added `Traverser.Admin.merge(Traverser)` method so that the merging algorithm is with the `Traverser`.
* Added `Operator` enum that contains sack-helpful `BinaryOperators`: sum, minus, mult, div, max, min, etc.
* Added `GraphTraversal.withSack()` and renamed `trackPaths()` and `with()` to `withPath()` and `withSideEffect()`, respectively.
* Added the "Gremlin Sacks" feature to allow a `Traverser` to carry local information along its walk.
* GraphSON format no longer makes use of `hiddens` JSON key. Its all just `properties`.
* Added `DoubleIterator` to make vendor implementations of `Edge.iterators().vertexIterator()` efficient.
* `PropertiesStep` is smart about hiddens vs. properties.
* `Element.iterators().hiddenProperties()` no longer exists. For vendors, simply provide an iterator of properties.
* `GIRAPH_GREMLIN_LIBS` supports colon separated directories for loading jars from multiple paths.
* Introduced method to control the location of dependencies dynamically loaded to the Gremlin Console as part of the `:install` command.
* Fixed problem with the Neo4j Gremlin Plugin not loading properly after Gremlin Console restart.
* Removed the "use" configuration from Gremlin Server.
* Moved `SugarGremlinPlugin` from `gremlin-console` to `gremlin-groovy` so that it could be shared with Gremlin Server.
* Fixed bug in serialization of `null` results returned to the Gremlin Console when serializing to strings.
* Moved the `GremlinPlugin` for `TinkerGraph` to `tinkergraph-gremlin` module (it is no longer in `gremlin-console`).
* Added a `plugin-info.txt` file to Gremlin Console `/ext/{module}` subdirectories to identify the module that was originally requested.
* Gremlin Server now allows for the explicit configuration of plugin activation.
* Refactored `GremlinPlugin` and `AbstractGremlinPlugin` to better account for plugins that run on the server and those that run in the console.
* Added a `plugins` configuration to Gremlin Server to control the plugins that are enabled on initialization.
* Added a builder option to `GremlinExecutor` to control the plugins that are enabled on initialization.
* Added `RemoteException` for usage with `RemoteAcceptor` implementations for the Gremlin Console so as to better standardize their development.
* Standardized all text being written to the Gremlin Console using starting upper case letter.
* Prevented error in the Console when `:submit` is called but no remotes were configured.
* Provided a way to clean the `grapes` directory as part of a standard build with `mvn clean install`.

=== TinkerPop 3.0.0.M5 (Release Date: November 7, 2014)

* Removed `PropertyFilterIterator` as using Java8 streams was just as efficient for the use case.
* Renamed `KryoWritable` to `GremlinWritable` as it is not necessarily Kryo that is the serialization mechanism.
* Fixed an input split bug in Giraph that was making it so that splits were not always at vertex boundaries.
* Fixed a combiner bug in `GirapGraphComputer`. Combiners were always calling `MapReduce.reduce()`, not `MapReduce.combine()`.
* Greatly simplified `SubgraphStrategy` by removing requirements for `Traversal` introspection.
* `StrategyWrappedGraph` mimics vendor use of `GraphStep` and `GraphTraversal` and no longer requires dynamic strategy application.
* `TraversalStrategies` make use of a dependency tree sorting algorithm to ensure proper sorts prior to application.
* `TraversalStrategies` are now immutable and are bound to the `Traversal` class.
* Fixed bug in Gephi Plugin that prevented it from communicating with the Gephi Streaming Server.
* Renamed `MessageType.XXX.to()` to `MessageType.XXX.of()` so it makes sense in both the sending and receiving context.
* Improved messaging with respect to tests that are ignored due to features to make it clear that those tests are not in error.
* Relaxed exception consistency checks in the test suite to only check that a thrown exception from an implementation extends the expected exception class (but no longer validates that it is the exact class or that the message text).
* `VertexProgram` now has `workerIterationStart()` and `workerIterationEnd()` to allow developers to control vertex split static data structures.
* `TraversalVertexProgram` startup time greatly reduced due to being smart about `loadState()` behavior.
* Gremlin Server sessions now allow serialization of results that were part of an open transaction.
* Refactor `OpProcessors` implementations in Gremlin Server for better reusability.
* `Vertex.iterators()` no longer have a `branchFactor`. This is now at the query language level with `localLimit()`.
* Added `limit(long)` and `localLimit(int,int)` which simply call the range equivalents with 0 as the low.
* Added `LocalRangeStep` which supports ranging the edges and properties of an element -- `localRange(int,int)`.
* `GraphTraversal.value(String)` no longer exists. Instead, use `GraphTraversal.values(String)`.
* `HiddenXXXStep` and `ValueXXXStep` no longer exist. `PropertyXXXStep` takes a `PropertyType` to denote value and hidden access.
* Added `PropertyType` to the structure-package which provide markers for denoting property types (vs. property classes).
* Renamed `setWorkingDirectory` to `workingDirectory` in the `KryoReader` builder.
* `Path.get(String)` returns the object if only one object is referenced by label, else it returns a `List` of referenced objects.
* Added overload to `GremlinKryo` to allow a serializer to be configured as a `Function<Kryo,Serializer>` to allow better flexibility in serializer creation.
* Added method to `GraphProvider` to allow implementers to provide a mechanism to convert GraphSON serialized identifiers back to custom identifiers as needed.
* Added methods to `GraphProvider` so that implementers could specify a custom built `GremlinKryo` class and/or `SimpleModule` class in case their implementation had custom classes to be serialized.
* Added `Traversal.forEachRemaining(class,consumer)` for those traversals whose end type is different from declared due to strategy rewriting.
* Removed `Traversal.forEach()` as traversal implements `Iterator` and users should use `forEachRemaining()`.
* `RangeStep` now has an inclusive low and an exclusive high -- a change from Gremlin2.
* `DriverGremlinPlugin` returns raw results with driver results available via the `result` variable.
* Removed test enforcement of `private` constructor for a `Graph` instance.
* `RemoteAcceptor` now supports `@` prefixed lines that will grab the script string from the Gremlin Console shell.
* Modified the signature of `Property.element()` to simply return `Element`
* Added `Reducing` marker and `ReducingStrategy` which supports reduction-functions as a final step in Gremlin OLAP (e.g. `fold()`).
* Once strategies are `complete()`, no more steps can be added to a `Traversal`.
* Renamed `Traversal.strategies()` to `Traversal.getStrategies()` as it is not a "query language"-method.
* Added test to enforce that a `label` on a `VertexProperty` is always set to the key of the owning property.
* Fixed bug with multi-property removal in `Neo4jGraph`.
* Bumped to Neo4j 2.1.5.
* Used standard `UUIDSerializer` from the `kryo-serializers` library for serialization of `UUID` objects.
* Changed GraphSON serialization to only use `iterators()` - there were still remnants of `Traversal` usage from previous refactoring.
* Added overload for `detach` method to allow for the `Element` to be detached as a "reference" only (i.e. without properties).
* Renamed `Item` in `gremlin-driver` to `Result`.
* Renamed `strategy` to `getStrategy` in `StrategyWrappedGraph`.
* Renamed `baseGraph` to `getBaseGraph` in `Neo4jGraph`.
* `Neo4jGraph` now returns an empty property `Vertex.property(k)` when the key is non-existent (a problem only visible when meta/multi property configuration was turned off).
* `Traversal.Strategies.apply()` now takes a `TraversalEngine`. Greatly simplifies strategy application for `STANDARD` or `COMPUTER`.
* Renamed `IdentityReductionStrategy` to `IdentityRemovalStrategy` for reasons of clarity.
* Added `ComparingRemovalStrategy` that removes `Comparing`-marked steps unless they are the end step of the traversal.
* `OrderStep` now works in OLAP, but only makes sense as a traversal end step.
* `MapReduce` API extended to include `getMapKeySort()` and `getReduceKeySort()` to sort outputs accordingly.
* Renamed `TraversalResultMapReduce` to `TraverserMapReduce`. Shorter and makes more sense.
* Improved build automation to package javadocs and asciidoc documentation in the distribution files.
* Improved build automation with a script to automatically bump release versions in the various files that needed it such as the `pom.xml` files.
* The identifier on `VertexProperty` is now read properly to those graphs that can support identifier assignment.
* `GraphSONReader.readGraph()` now properly reads vertex properties.
* Removed `Neo4jGraph.getCypher()` as users should use `Neo4jGraph.cypher()` and get back TinkerPop3 graph objects.
* `GiraphGraph.variables().getConfiguration()` is now replaced by `GiraphGraph.configuration()`.
* Added `Graph.configuration()` which returns the `Configuration` object of `Graph.open()`.
* Removed `TraverserTracker` as now there is only a `TraverserSet` for all halted traversers. A nice simplification of `TraversalVertexProgram`.
* Renamed `Traverser.isDone()` to `Traverser.isHalted()` and `DONE` to `HALT`. Consistent with automata terminology.
* Removed `PathTraverserExecutor` and `SimpleTraverserExecutor` as a single `TraverserExecutor` correctly executes both types of traversers.
* `TraversalVertexProgram` does "reflexive message passing" to reduce the total number of iterations required to execute a traversal.
* `MapReduce` no-argument constructors are private and thus, only for reflection and `loadState()` usage.
* MapReducers for `TraversalVertexProgram` are now smart about `with()` declared data structures.
* Updated `Traversal.SideEffects` to use "registered suppliers" and it now works accordingly in both OLTP and OLAP environments.
* Increased the speed of `FlatMapStep` by approximately 1.5x.

=== TinkerPop 3.0.0.M4 (Release Date: October 21, 2014)

* Added features for `VertexProperty` user supplied ids and related data types.
* Removed `SideEffectCap` marker interface as there is only one `SideEffectCapStep` and thus, `instanceof` is sufficient.
* `Path.getObjects()`/`Path.getLabels()` renamed to `Path.objects()`/`Path.labels()` to be in line with "query language" naming convention.
* Greatly simplified `GiraphInternalVertex` due to `Element.graph()` -- 1/2 the memory footprint and reduced construction time.
* Renamed `Property.getElement()` to `Property.element()` given the "query language" naming convention.
* `Element.graph()` added which returns the `Graph` that the element is contained within.
* Added tests for greater consistency around iterating hidden properties.
* Simplified `TraversalVertexProgram` where only a single `TraverserTracker` exists for both path- and simple-traversers.
* Fixed a major bug where `Arrays.binarySearch` was being used on an unsorted array in TinkerGraph and Neo4jGraph.
* Changed `ComputerResult.getXXX()` to `graph()` and `memory()` to be consistent with "query language" naming convention.
* `Traverser.getXXX()` changed to `loops()`, `bulk()`, `path()`, `sideEffects()` to be consistent with "query language" naming convention.
* Optimization to reduce the number of empty lists created due to no step class existing for respective `TraversalStrategy.apply()`.
* Added `CapTraversal` as a marker interface for the `cap()` method.
* Added `union()` with GraphComputer `UnionLinearStrategy`.
* `TimeLimitStep` was moved to `filter/` package. It was a mistake that it was in `sideEffect/`.
* Provided the configuration for generating both a "full" and "core" set of javadocs, where "full" represents all classes in all projects and "core" is the "user" subset.
* Validated bindings passed to Gremlin Server to ensure that they do not match the most common statically imported values.
* If no script engine name is provided to a `LambdaHolder` it is assumed to be Gremlin-Groovy.
* `MapEmitter` and `ReduceEmitter` have an `emit(value)` default method where the key is the `MapReduce.NullObject` singleton.
* `Traverser.Admin` now implements `Attachable` as the `Traversal.SideEffects` can be generated from the `Vertex`.
* Made a solid effort to ensure that all TinkerPop keys are `Graph.System` to leave `Graph.Key` for users.
* The `Graph.System` prefix is now `^` instead of `%&%`. Simpler and easier on the `toString()`-eyes.
* Added `Traversal.SideEffects.ifPresent(Consumer)` as a default helper method.
* Added `profile()`-step which provides detailed information about the performance of each step in a traversal.
* No more `CountCapStep` and `CountStep`, there is only `CountStep` and it is elegant.
* Created a `AbstractTraversalStrategy` with good `toString()`, `hasCode()`, and `equals()` implementations.
* Added `CountTraversal` as a marker-interface stating that the `Traversal` has a `count() -> Long` method.
* `Traversal` no longer has any step methods as its not required for DSL implementers to have "core steps."
* Added "linearization" strategy for `ChooseStep` so it is executed correctly on GraphComputer.
* Added ``GraphTraversalStrategyRegistry` which has respective global strategies to make turning on/off strategies easier.
* Added a generic `BranchStep` to be used for re-writing "meta-steps" for execution on GraphComputer.
* Moved `JumpStep`, `UntilStep`, and `ChooseStep` to a new `branch/` package.
* Added test cases to the Structure Suite to enforce consistent operations of reading properties after removal of their owning `Element`.
* GraphSON format change for full `Graph` serialization - Graph variables are now serialized with the key "variables" as opposed to "properties".
* Relaxed `Graph.toString()` test requirements for implementers.
* Made the `toString` operations in `GraphStrategy` consistent.
* Added `VertexFeatures.supportsRemoveProperty`.
* Added `VertexPropertyFeatures.supportsRemoveProperty`.
* Added `EdgeFeatures.supportsRemoveProperty`.
* Added `VertexFeatures.supportsRemoveVertices`.
* Added `EdgeFeatures.supportsRemoveEdges`.
* Vendors should now get a clear error when mis-spelling something in an `@OptOut` (or more likely if a test name changes) and it now works all the test suites.
* All plugins now have a default prefix of "tinkerpop." as a namespace.
* `GraphComputer` now executes a `Set<MapReduce>` and `hashCode()`/`equals()` were implemented for existing `MapReduce` implementations.
* Changed `Contains.in/notin` to `Contains.within/without` as `in` is a reserved term in most languages (including Java and Groovy).
* Added helper methods for loading data into collections in `TraversalHelper`.
* Core `Traversal` methods are smart about bulking -- e.g. `iterate()`, `fill()`, `remove()`, etc.
* `GroupByStep` and `GroupByMapReduce` leverage `BulkSet` as the default group data structure.
* `Element.Iterator` has renamed methods so implementers can do `MyElement implements Element, Element.Iterators`.
* Renamed `MessageType.Global` and `MessageType.Local` creators from `of()` to `to()` as it makes more sense to send messages `to()`.
* With `Traverser.get/setBulk()` there is no need for a `TraverserMessage`. The `Traverser` is now the message in `TraversalVertexProgram`.
* Provided static `make()` methods for constructing `Path` implementations.
* Provided a more space/time efficient algorithm for `Path.isSimple()`.
* The `JumpStep` GraphComputer algorithm `Queue` is now a `TraverserSet`.
* `AggregateStep` and `StoreStep` now use `BulkSet` as their default backing `Collection` (much more space/time efficient).
* Added `BulkSet` which is like `TraverserSet` but for arbitrary objects (i.e. a weighted set).
* `UnrollJumpStrategy` is no longer a default strategy as it is less efficient with the inclusion of `TraverserSet`.
* Introduced `TraverserSet` with bulk updating capabilities. Like OLAP, OLTP looping is now linear space/time complexity.
* TinkerGraph's MapReduce framework is now thread safe with a parallel execution implementation.
* Added a default `Traverser.asAdmin()` method as a typecast convenience to `Traverser.Admin`.
* Renamed `Traverser.System` to `Traverser.Admin` as to not cause `java.lang.System` reference issues.
* Renamed `Memory.Administrative` to `Memory.Admin` to make it shorter and consistent with `Traverser.Admin`.
* Fixed a TinkerGraph bug around user supplied vertex property ids.
* Most `Step` classes are now defined as `public final class` to prevent inheritance.
* `ShuffleStep` now extends `BarrierStep` which enables semantically correct step-sideEffects.
* Leveraged `Traverser.getBulk()` consistently throughout all steps.

=== TinkerPop 3.0.0.M3 (Release Date: October 6, 2014)

* All `Step` fields are now `private`/`protected` with respective getters as currently needed and will be added to as needed.
* Gremlin Server no longer has the `traverse` operation as lambdas aren't really serialized.
* `Path` is now an interface with `ImmutablePath` and `MutablePath` as implementations (2x speedup on path calculations).
* `Traverser` now implements `Comparable`. If the underlying object doesn't implement `Comparable`, then a runtime exception.
* Added abstract `BarrierStep` which greatly simplifies implementing barriers like `AggregateStep`, `OrderStep`, etc.
* `SelectStep` is now intelligent about when to trigger path computations based on label selectors and barriers.
* `T` no longer has `eq`, `neq`, `lt`, `in`, etc. Renamed all respective enums and with `static import`, good in console (e.g. `Compare.eq`).
* Added `Order` enum which provides `Order.decr` and `Order.incr`.
* `Traverser.loops` and `Jump.loops` are now shorts (`32767` max-loops is probably sufficient for 99.9999% of use cases).
* `Traverser.bulk` exists which is how many instances does the traverser represent. For use in grouping with bulk computations.
* Greatly simplified sideEffect steps where there is no distinction between OLAP vs. OLTP (from the `Step` perspective).
* Removed the need for `Bulkable` and `VertexCentric` marker interfaces in process API.
* Renamed configuration parameters in Giraph-Gremlin to be consistent with a `giraph.gremlin`-prefix.
* Made it possible to pass a `ScriptEngine` name and string script in `TraversalVertexProgram` and `LambdaVertexProgram`.
* Made `TinkerGraph` a plugin for the Console as it is no longer a direct dependency in `gremlin-groovy`.
* Added features for supporting the addition of properties via `Element.property(String,Object)`.
* `GiraphGraph` OLTP tested against Gremlin-Java8 and Gremlin-Groovy -- OLAP tested against Gremlin-Groovy.
* `Neo4jGraph` is now tested against both Gremlin-Java8 and Gremlin-Groovy.
* Renamed the test cases in `ProcessTestSuite` to be consistent with other Gremlin language variants.
* Added a `gremlin-groovy-test` suite that can be used to validate implementations against the Groovy variant of Gremlin.
* `TinkerGraph` is no longer serializable, use a `GraphReader`/`GraphWriter` to serialize the graph data.
* Removed `implements Serializable` on numerous classes to ensure safety and proper usage of utilities for cloning.
* `Traversal` now implements `Cloneable` as this is the means that inter-JVM threads are able to get sibling `Traversals`.
* Created "integration" test for `Neo4jGraph` that runs the test suite with multi/meta property features turned off.
* Added `GraphStrategy` methods for `VertexProperty`.
* Converted the `id` data type from string to integer in the Grateful Dead sample data.
* Removed all notions of serializable lambdas as this is a misconception and should not be part of TinkerPop.
* Greatly simplified `TraversalVertexProgram` with three arguments: a `Traversal<Supplier>`, `Class<Traversal<Supplier>>`, or a script string with `ScriptEngine` name.
* Added `TraversalScript` interface with `GroovyTraversalScript` as an instance. To be used by OLAP engines and any language variant (e.g. gremlin-scala, gremlin-js, etc.).
* `UntilStep` now leverages `UnrollJumpStrategy` accordingly.
* Fixed a bug where the `toString()` of `Traversal` was being hijacked by `SugarGremlinPlugin`.
* Fixed compilation bug in `UntilStep` that is realized when used in multi-machine OLAP.
* Simplified `Enumerator` and implementations for `MatchStep`.

=== TinkerPop 3.0.0.M2 (Release Date: September 23, 2014)

* Added an exhaust `InnerJoinEnumerator` fix in `MatchStep` to get all solutions correctly.
* `Neo4jGraph` can be configured to allow or disallow meta- and multi-properties.
* Added `until()`-step as a simpler way to express while-do looping which compiles down to a `jump()`-step equivalent.
* Added "The Crew" (`CREW`) toy graph which contains multi-properties, meta-properties, graph variables, hiddens, etc.
* If the Giraph job fails, then the subsequent `MapReduce` jobs will not execute.
* Added `Graph.System` class which generates keys prefixed with `%&%` which is considered the vendor namespace and not allowed by users.
* Added `ReferencedVertex` (etc. for all graph object types) for lightweight message passing of graph object ids.
* `T.*` now has `label`, `id`, `key`, `value` and no longer are these `String` representations reserved in TinkerPop.
* `Traverser` now has a transient reference to `Traversal.SideEffects`.
* "Detached" classes are now tested by the standard test suite.
* Compartmentalized `Traverser` interface so there is now a `Traverser.System` sub-interface with methods that users shouldn't call.
* Added `OrderByStep` which orders `Elements` according to the value of a provided key.
* 2x speed increase on steps that rely heavily on `ExpandableStepIterator` with massive memory footprint reduction as well.
* Added `VertexProperty<V>` as the property type for vertices -- provides multi-properties and properties on properties for vertices.
* Changed `VertexProgram` such that `getElementComputeKeys()` is simply a `Set<String>`.
* Significant changes to the format of the `ResponseMessage` for Gremlin Server - these changes break existing clients.
* Close any open transactions on any configured `Graph` when a session in Gremlin Server is killed.
* Grateful Dead Graph now uses vertex labels instead of "type" properties.
* There is now a `GraphComputerStrategy` and `EngineDependent` marker interface to allow steps to decide their algorithm depending if they are OLAP or OLTP.
* A labeled step now stores its current traverser value in `Traversal.SideEffects` (no longer can sideEffectKeys and step labels be the same).
* `GraphFactory` support for opening a `Graph` with multiple `GraphStrategy` instances - if there are multiple strategies they are wrapped in order via `SequenceGraphStrategy`.
* The result type for result termination messages returned from Gremlin Server is now set to "no content".
* The `maxContentLength` setting for Gremlin Driver now blocks incoming frames that are too large.
* After initialization scripts are executed in Gremlin Server, the `Graph` instances are re-bound back to their global references, thus allowing `GraphStrategy` initialization or even dynamic `Graph` creation through scripts.
* Added "Modern" graph back which is basically the "Classic" graph with double values for the "weight" property on edges and non-default vertex labels.
* `Traversal.addStep()` is now hard typed so type casting isn't required and traversal APIs look clean.
* Changed the hidden key prefix from `%$%` to `~` in `Graph.Key.hide()`.
* Added `has(label,key,predicate,value)` to allow for `has('person','name','marko')`. Various overloaded methods provided.
* Update to traversal API where if a `SFunction<S,?>` was required, but can process a `Traverser<S>`, then the function is `SFunction<Traverser<S>,?>`.
* Added `WhereStep` as a way to further constrain `select()` and `match()`.
* Extensive work on `GiraphMemory` and its interaction with Giraph aggregators.
* If the input path of a `GiraphGraphComputer` does not exist, failure happens prior to job submission.
* `SugarPlugin` now has all inefficient methods and Gremlin-Groovy proper is only efficient Groovy techniques.
* Prevented concurrency problems by only modifying bindings within the same thread of execution in the `GremlinExecutor`.
* Calls to `use` on the `DependencyManager` now return the list of `GremlinPlugin` instances to initialize instead of just initializing them automatically because it causes problems with `ScriptEngine` setup if a plugin requires a script to be evaluated and a required dependency is not yet loaded.
* `Traversal.SideEffects` has `getGraph()`, `setGraph()`, and `removeGraph()` default helpers.
* `Traversal.Memory` -> `Traversal.SideEffects` and `GraphComputer.SideEffects` -> `GraphComputer.Memory`.
* `StrategyWrappedVertex` and `StrategyWrappedEdge` properly wrap `Element` objects returned from non-traversal based methods.
* Gremlin-Server now sends a single write with status 200 for Object and empty response messages.
* `GremlinGroovyScriptEngine` allows imports to re-import dependencies added via "use".
* Changed order in which the `GremlinExecutor` is initialized such that dependency loading via "use" are handled first which fixes problems with starting Gremlin Server with `gremlin-server-neo4j.yaml`.
* Corrected issues with the "branch factor" related traversals under `SubgraphStrategy`.  This change also altered the semantics of the `SubgraphStrategy` a bit as it became more restrictive around `Edge` inclusion (requires both vertices to be in the subgraph).
* The Gephi Plugin now visualizes traversals and has numerous configuration options.
* Added more specific features around the types of "identifiers" a graph can support.
* Added a new test graph called `MODERN` that is copy of the `CLASSIC` graph, but represents floats as doubles.  This graph will be the default graph for testing going forward.
* Fix bug in `Neo4jGraph` that was not processing multiple vertex labels properly when doing a `has()` step with `IN`.
* Changed semantics of `@LoadGraphWith` in gremlin-test to only refer to the ability of a test implementation to process the data types of the test graph (not to actually load it).
* `StartStep` is a `SideEffect` as it is a process to get data into the stream (like a keyboard) and more efficient as such.
* Greatly simplified the implementations of `Map`, `FlatMap`, `Filter`, and `SideEffect`.
* `Path` data structure changed to an ordered list of objects with each associated to a `Set<String>` of as-labels.
* All sideEffect-based steps no longer extend `FilterStep` with predicate equal true, but a more efficient `SideEffectStep`.
* `TreeStep` now has `TreeMapReduce` for executing on `GraphComputer`.
* `Neo4jTraversal.cypher()` is fluent throughout.
* Reverted back to TP2 model of `as()` referring to step names, not variable names of sideEffects.
* Updated `AddEdge`-step to support property key/value pairs for appending to newly created edges.
* Renamed `Graph.getFeatures()` to `Graph.features()` to be consistent with other API methods.
* `Vertex` and `Edge` now implement all `GraphTraversal` methods to ensure consistency throughout stack.
* `Neo4jTraversal` is auto-generated from `Neo4jTraversalStub` with technique generalizable to other vendors.
* Added test suite to ensure that all traversals are of the same type: `g.V`, `g.E`, `g.of()`, `v.identity()`, `e.identity()`, v-, e-methods.
* Giraph HDFS helpers now support `hdfs.mkdir(string)` and `local.mkdir(string)`
* Added `@OptIn` and `@OptOut` for implementers to specify on their `Graph` implementations for test compliance information.
* `GraphComputer` `Memory` now immutable after computation is complete.
* Dependency grabbing for plugins filter out slf4j logging dependencies so as to avoid multiple bindings with the standard TinkerPop distributions.
* Fixed `GiraphMemory` to be fully consistent with GraphComputer specification.
* Removed fatJar assembly from Giraph-Graph as it is no longed needed with distributed cache model.
* Reworked `GiraphRemoteAcceptor` to provide a `result` variable back to the console with `ComputerResult`.
* `VertexProgram` is no longer `Serializable` (use `loadState` and `storeState` for wire-propagation).
* Moved `GiraphGraph.getOutputGraph()` to `GiraphHelper`.
* Changed `GIRAPH_GREMLIN_HOME` to `GIRAPH_GREMLIN_LIB` to reference directory where jars are to be loaded.
* Updated README with release instructions.

=== TinkerPop 3.0.0.M1 (Release Date: August 12, 2014)

* First official release of TinkerPop3 and thus, no changes.<|MERGE_RESOLUTION|>--- conflicted
+++ resolved
@@ -23,14 +23,11 @@
 [[release-3-2-10]]
 === TinkerPop 3.2.10 (Release Date: NOT OFFICIALLY RELEASED YET)
 
-<<<<<<< HEAD
 * Removed recursive handling of streaming results from Gremlin-Python driver to avoid max recursion depth errors.
 * Improved performance of `TraversalVertexProgram` and related infrastructure.
 * Fixed bug in `GroovyTranslator` that didn't properly handle empty `Map` objects.
 * Added concrete configuration methods to `SparkGraphComputer` to make a more clear API for configuring it.
-=======
 * Fixed a bug in `TinkerGraphCountStrategy`, which didn't consider that certain map steps may not emit an element.
->>>>>>> 2407739b
 
 [[release-3-2-9]]
 === TinkerPop 3.2.9 (Release Date: May 8, 2018)
