--- conflicted
+++ resolved
@@ -23,7 +23,7 @@
 [[release-3-2-7]]
 === TinkerPop 3.2.7 (Release Date: NOT OFFICIALLY RELEASED YET)
 
-<<<<<<< HEAD
+* Added core GraphSON classes for Gremlin-Python: `UUID`, `Date`, and `Timestamp`.
 * Provided a method to configure detachment options with `EventStrategy`.
 * Fixed a race condition in `TinkerIndex`.
 * Fixed an `ArrayOutOfBoundsException` in `hasId()` for the rare situation when the provided collection is empty.
@@ -33,10 +33,7 @@
 * Added test framework for GLVs.
 * Fixed bug in `TraversalHelper.replaceStep()` where the step being replaced needed to be removed prior to the new one being added.
 * Added alias support in the .NET `DriverRemoteConnection`.
-=======
-* Added core GraphSON classes for Gremlin-Python: `UUID`, `Date`, and `Timestamp`.
 * `TraversalVertexProgram` ``profile()` now accounts for worker iteration in `GraphComputer` OLAP.
->>>>>>> c0078cc1
 * Added a test for self-edges and fixed `Neo4jVertex` to provided repeated self-edges on `BOTH`.
 * Better respected permissions on the `plugins.txt` file and prevented writing if marked as read-only.
 * Added getters for the lambdas held by `LambdaCollectingBarrierStep`, `LambdaFlatMapStep` and `LambdaSideEffectStep`.
