--- conflicted
+++ resolved
@@ -96,26 +96,6 @@
         }
 
         [Fact]
-<<<<<<< HEAD
-        public void g_V_HasXname_markoX_ValueMap_Next()
-        {
-            var graph = new Graph();
-            var connection = _connectionFactory.CreateRemoteConnection();
-            var g = graph.Traversal().WithRemote(connection);
-
-            var receivedValueMap = g.V().Has("name", "marko").ValueMap<object, object>().Next();
-
-            var expectedValueMap = new Dictionary<object, object>
-            {
-                {"age", new List<object> {29}},
-                {"name", new List<object> {"marko"}}
-            };
-            Assert.Equal(expectedValueMap, receivedValueMap);
-        }
-
-        [Fact]
-=======
->>>>>>> 6e60a290
         public void g_V_RepeatXOutX_TimesX2X_ValuesXNameX()
         {
             var graph = new Graph();
