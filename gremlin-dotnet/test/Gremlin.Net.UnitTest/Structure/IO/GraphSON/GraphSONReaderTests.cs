--- conflicted
+++ resolved
@@ -23,15 +23,11 @@
 
 using System;
 using System.Collections.Generic;
-<<<<<<< HEAD
-=======
 using System.Numerics;
->>>>>>> ea18963e
 using Gremlin.Net.Process.Traversal;
 using Gremlin.Net.Structure;
 using Gremlin.Net.Structure.IO.GraphSON;
 using Moq;
-using Newtonsoft.Json;
 using Newtonsoft.Json.Linq;
 using Xunit;
 
@@ -433,11 +429,11 @@
             Assert.Equal("g:Traverser", (string)d["@type"]);
         }
 
-        [Fact]
-        public void ShouldDeserializeDurationToTimeSpan()
+        [Theory, MemberData(nameof(Versions))]
+        public void ShouldDeserializeDurationToTimeSpan(int version)
         {
             var serializedValue = "{\"@type\":\"gx:Duration\",\"@value\":\"PT120H\"}";
-            var reader = CreateStandardGraphSONReader();
+            var reader = CreateStandardGraphSONReader(version);
 
             var jObject = JObject.Parse(serializedValue);
             TimeSpan deserializedValue = reader.ToObject(jObject);
@@ -445,11 +441,11 @@
             Assert.Equal(TimeSpan.FromDays(5), deserializedValue);
         }
 
-        [Fact]
-        public void ShouldDeserializeBigInteger()
+        [Theory, MemberData(nameof(Versions))]
+        public void ShouldDeserializeBigInteger(int version)
         {
             var serializedValue = "{\"@type\":\"gx:BigInteger\",\"@value\":123456789}";
-            var reader = CreateStandardGraphSONReader();
+            var reader = CreateStandardGraphSONReader(version);
 
             var jObject = JObject.Parse(serializedValue);
             BigInteger deserializedValue = reader.ToObject(jObject);
@@ -457,11 +453,11 @@
             Assert.Equal(BigInteger.Parse("123456789"), deserializedValue);
         }
 
-        [Fact]
-        public void ShouldDeserializeBigIntegerValueAsString()
+        [Theory, MemberData(nameof(Versions))]
+        public void ShouldDeserializeBigIntegerValueAsString(int version)
         {
             var serializedValue = "{\"@type\":\"gx:BigInteger\",\"@value\":\"123456789\"}";
-            var reader = CreateStandardGraphSONReader();
+            var reader = CreateStandardGraphSONReader(version);
 
             var jObject = JObject.Parse(serializedValue);
             BigInteger deserializedValue = reader.ToObject(jObject);
@@ -469,11 +465,11 @@
             Assert.Equal(BigInteger.Parse("123456789"), deserializedValue);
         }
 
-        [Fact]
-        public void ShouldDeserializeReallyBigIntegerValue()
+        [Theory, MemberData(nameof(Versions))]
+        public void ShouldDeserializeReallyBigIntegerValue(int version)
         {
             var serializedValue = "{\"@type\":\"gx:BigInteger\",\"@value\":123456789987654321123456789987654321}";
-            var reader = CreateStandardGraphSONReader();
+            var reader = CreateStandardGraphSONReader(version);
 
             var jObject = JObject.Parse(serializedValue);
             BigInteger deserializedValue = reader.ToObject(jObject);
@@ -481,11 +477,11 @@
             Assert.Equal(BigInteger.Parse("123456789987654321123456789987654321"), deserializedValue);
         }
 
-        [Fact]
-        public void ShouldDeserializeByte()
+        [Theory, MemberData(nameof(Versions))]
+        public void ShouldDeserializeByte(int version)
         {
             var serializedValue = "{\"@type\":\"gx:Byte\",\"@value\":1}";
-            var reader = CreateStandardGraphSONReader();
+            var reader = CreateStandardGraphSONReader(version);
 
             var jObject = JObject.Parse(serializedValue);
             var deserializedValue = reader.ToObject(jObject);
@@ -493,11 +489,11 @@
             Assert.Equal(1, deserializedValue);
         }
 
-        [Fact]
-        public void ShouldDeserializeByteBuffer()
+        [Theory, MemberData(nameof(Versions))]
+        public void ShouldDeserializeByteBuffer(int version)
         {
             var serializedValue = "{\"@type\":\"gx:ByteBuffer\",\"@value\":\"c29tZSBieXRlcyBmb3IgeW91\"}";
-            var reader = CreateStandardGraphSONReader();
+            var reader = CreateStandardGraphSONReader(version);
 
             var jObject = JObject.Parse(serializedValue);
             var deserializedValue = reader.ToObject(jObject);
@@ -505,11 +501,11 @@
             Assert.Equal(Convert.FromBase64String("c29tZSBieXRlcyBmb3IgeW91"), deserializedValue);
         }
 
-        [Fact]
-        public void ShouldDeserializeChar()
+        [Theory, MemberData(nameof(Versions))]
+        public void ShouldDeserializeChar(int version)
         {
             var serializedValue = "{\"@type\":\"gx:Char\",\"@value\":\"x\"}";
-            var reader = CreateStandardGraphSONReader();
+            var reader = CreateStandardGraphSONReader(version);
 
             var jObject = JObject.Parse(serializedValue);
             var deserializedValue = reader.ToObject(jObject);
@@ -517,11 +513,11 @@
             Assert.Equal('x', deserializedValue);
         }
 
-        [Fact]
-        public void ShouldDeserializeInt16()
+        [Theory, MemberData(nameof(Versions))]
+        public void ShouldDeserializeInt16(int version)
         {
             var serializedValue = "{\"@type\":\"gx:Int16\",\"@value\":100}";
-            var reader = CreateStandardGraphSONReader();
+            var reader = CreateStandardGraphSONReader(version);
 
             var jObject = JObject.Parse(serializedValue);
             var deserializedValue = reader.ToObject(jObject);
