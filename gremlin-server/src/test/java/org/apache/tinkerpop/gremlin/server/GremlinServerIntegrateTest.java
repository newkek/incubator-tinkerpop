--- conflicted
+++ resolved
@@ -59,11 +59,7 @@
 import org.apache.tinkerpop.gremlin.structure.Graph;
 import org.apache.tinkerpop.gremlin.structure.T;
 import org.apache.tinkerpop.gremlin.structure.Vertex;
-<<<<<<< HEAD
-import org.apache.tinkerpop.gremlin.structure.util.empty.EmptyGraph;
-=======
 import org.apache.tinkerpop.gremlin.structure.util.detached.DetachedVertex;
->>>>>>> d8ac5e51
 import org.apache.tinkerpop.gremlin.util.Log4jRecordingAppender;
 import org.apache.tinkerpop.gremlin.util.function.Lambda;
 import org.hamcrest.CoreMatchers;
@@ -1176,14 +1172,8 @@
     }
 
     @Test
-<<<<<<< HEAD
     public void shouldGetSideEffectKeysAndStatusUsingWithRemote() throws Exception {
-        final Graph graph = EmptyGraph.instance();
-        final GraphTraversalSource g = graph.traversal().withRemote(conf);
-=======
-    public void shouldGetSideEffectKeysUsingWithRemote() throws Exception {
         final GraphTraversalSource g = traversal().withRemote(conf);
->>>>>>> d8ac5e51
         g.addV("person").property("age", 20).iterate();
         g.addV("person").property("age", 10).iterate();
         final GraphTraversal traversal = g.V().aggregate("a").aggregate("b");
