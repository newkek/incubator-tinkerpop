'''
Licensed to the Apache Software Foundation (ASF) under one
or more contributor license agreements.  See the NOTICE file
distributed with this work for additional information
regarding copyright ownership.  The ASF licenses this file
to you under the Apache License, Version 2.0 (the
"License"); you may not use this file except in compliance
with the License.  You may obtain a copy of the License at

http://www.apache.org/licenses/LICENSE-2.0

Unless required by applicable law or agreed to in writing,
software distributed under the License is distributed on an
"AS IS" BASIS, WITHOUT WARRANTIES OR CONDITIONS OF ANY
KIND, either express or implied.  See the License for the
specific language governing permissions and limitations
under the License.
'''
import pytest

from gremlin_python.driver.client import Client
from gremlin_python.driver.protocol import GremlinServerError
from gremlin_python.driver.request import RequestMessage
from gremlin_python.process.strategies import OptionsStrategy
from gremlin_python.process.graph_traversal import __
from gremlin_python.structure.graph import Graph

__author__ = 'David M. Brown (davebshow@gmail.com)'


def test_connection(connection):
    g = Graph().traversal()
    t = g.V()
    message = RequestMessage('traversal', 'bytecode', {'gremlin': t.bytecode, 'aliases': {'g': 'gmodern'}})
    results_set = connection.write(message).result()
    future = results_set.all()
    results = future.result()
    assert len(results) == 6
    assert isinstance(results, list)
    assert results_set.done.done()
    assert 'host' in results_set.status_attributes


def test_client_simple_eval(client):
    assert client.submit('1 + 1').all().result()[0] == 2


def test_client_simple_eval_bindings(client):
    assert client.submit('x + x', {'x': 2}).all().result()[0] == 4


def test_client_eval_traversal(client):
    assert len(client.submit('g.V()').all().result()) == 6


<<<<<<< HEAD
def test_client_error(client):
=======
def test_client_connection_pool_after_error(client):
    # Overwrite fixture with pool_size=1 client
    client = Client('ws://localhost:45940/gremlin', 'gmodern', pool_size=1)

>>>>>>> d548d423
    try:
        # should fire an exception
        client.submit('1/0').all().result()
        assert False
<<<<<<< HEAD
    except GremlinServerError as ex:
        assert 'exceptions' in ex.status_attributes
        assert 'stackTrace' in ex.status_attributes
=======
    except Exception:
        # expecting the pool size to be 1 again after query returned
        assert client.available_pool_size == 1
>>>>>>> d548d423


def test_client_bytecode(client):
    g = Graph().traversal()
    t = g.V()
    message = RequestMessage('traversal', 'bytecode', {'gremlin': t.bytecode, 'aliases': {'g': 'gmodern'}})
    result_set = client.submit(message)
    assert len(result_set.all().result()) == 6


def test_client_bytecode_options(client):
    # smoke test to validate serialization of OptionsStrategy. no way to really validate this from an integration
    # test perspective because there's no way to access the internals of the strategy via bytecode
    g = Graph().traversal()
    t = g.withStrategies(OptionsStrategy(options={"x": "test", "y": True})).V()
    message = RequestMessage('traversal', 'bytecode', {'gremlin': t.bytecode, 'aliases': {'g': 'gmodern'}})
    result_set = client.submit(message)
    assert len(result_set.all().result()) == 6
    ##
    t = g.with_("x", "test").with_("y", True).V()
    message = RequestMessage('traversal', 'bytecode', {'gremlin': t.bytecode, 'aliases': {'g': 'gmodern'}})
    result_set = client.submit(message)
    assert len(result_set.all().result()) == 6


def test_iterate_result_set(client):
    g = Graph().traversal()
    t = g.V()
    message = RequestMessage('traversal', 'bytecode', {'gremlin': t.bytecode, 'aliases': {'g': 'gmodern'}})
    result_set = client.submit(message)
    results = []
    for result in result_set:
        results += result
    assert len(results) == 6


def test_client_async(client):
    g = Graph().traversal()
    t = g.V()
    message = RequestMessage('traversal', 'bytecode', {'gremlin': t.bytecode, 'aliases': {'g': 'gmodern'}})
    future = client.submitAsync(message)
    result_set = future.result()
    assert len(result_set.all().result()) == 6


def test_connection_share(client):
    # Overwrite fixture with pool_size=1 client
    client = Client('ws://localhost:45940/gremlin', 'gmodern', pool_size=1)
    g = Graph().traversal()
    t = g.V()
    message = RequestMessage('traversal', 'bytecode', {'gremlin': t.bytecode, 'aliases': {'g': 'gmodern'}})
    message2 = RequestMessage('traversal', 'bytecode', {'gremlin': t.bytecode, 'aliases': {'g': 'gmodern'}})
    future = client.submitAsync(message)
    future2 = client.submitAsync(message2)

    result_set2 = future2.result()
    assert len(result_set2.all().result()) == 6

    # This future has to finish for the second to yield result - pool_size=1
    assert future.done()
    result_set = future.result()
    assert len(result_set.all().result()) == 6


def test_multi_conn_pool(client):
    g = Graph().traversal()
    t = g.V()
    message = RequestMessage('traversal', 'bytecode', {'gremlin': t.bytecode, 'aliases': {'g': 'gmodern'}})
    message2 = RequestMessage('traversal', 'bytecode', {'gremlin': t.bytecode, 'aliases': {'g': 'gmodern'}})
    client = Client('ws://localhost:45940/gremlin', 'g', pool_size=1)
    future = client.submitAsync(message)
    future2 = client.submitAsync(message2)

    result_set2 = future2.result()
    assert len(result_set2.all().result()) == 6

    # with connection pool `future` may or may not be done here
    result_set = future.result()
    assert len(result_set.all().result()) == 6


def test_big_result_set(client):
    g = Graph().traversal()
    t = g.inject(1).repeat(__.addV('person').property('name', __.loops())).times(20000).count()
    message = RequestMessage('traversal', 'bytecode', {'gremlin': t.bytecode, 'aliases': {'g': 'g'}})
    result_set = client.submit(message)
    results = []
    for result in result_set:
        results += result
    assert len(results) == 1

    t = g.V().limit(10)
    message = RequestMessage('traversal', 'bytecode', {'gremlin': t.bytecode, 'aliases': {'g': 'g'}})
    result_set = client.submit(message)
    results = []
    for result in result_set:
        results += result
    assert len(results) == 10

    t = g.V().limit(100)
    message = RequestMessage('traversal', 'bytecode', {'gremlin': t.bytecode, 'aliases': {'g': 'g'}})
    result_set = client.submit(message)
    results = []
    for result in result_set:
        results += result
    assert len(results) == 100

    t = g.V().limit(1000)
    message = RequestMessage('traversal', 'bytecode', {'gremlin': t.bytecode, 'aliases': {'g': 'g'}})
    result_set = client.submit(message)
    results = []
    for result in result_set:
        results += result
    assert len(results) == 1000

    t = g.V().limit(10000)
    message = RequestMessage('traversal', 'bytecode', {'gremlin': t.bytecode, 'aliases': {'g': 'g'}})
    result_set = client.submit(message)
    results = []
    for result in result_set:
        results += result
    assert len(results) == 10000<|MERGE_RESOLUTION|>--- conflicted
+++ resolved
@@ -53,27 +53,27 @@
     assert len(client.submit('g.V()').all().result()) == 6
 
 
-<<<<<<< HEAD
 def test_client_error(client):
-=======
+    try:
+        # should fire an exception
+        client.submit('1/0').all().result()
+        assert False
+    except GremlinServerError as ex:
+        assert 'exceptions' in ex.status_attributes
+        assert 'stackTrace' in ex.status_attributes
+
+
 def test_client_connection_pool_after_error(client):
     # Overwrite fixture with pool_size=1 client
     client = Client('ws://localhost:45940/gremlin', 'gmodern', pool_size=1)
 
->>>>>>> d548d423
     try:
         # should fire an exception
         client.submit('1/0').all().result()
         assert False
-<<<<<<< HEAD
-    except GremlinServerError as ex:
-        assert 'exceptions' in ex.status_attributes
-        assert 'stackTrace' in ex.status_attributes
-=======
     except Exception:
         # expecting the pool size to be 1 again after query returned
         assert client.available_pool_size == 1
->>>>>>> d548d423
 
 
 def test_client_bytecode(client):
